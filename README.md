![EdynLogo](https://xissburg.com/images/EdynLogo.svg)

_Edyn_ (pronounced like "eh-dyin'") stands for _Entity Dynamics_ and it is a real-time physics engine organized as an ECS (Entity-Component System) using the amazing [EnTT](https://github.com/skypjack/entt) library. The main goals of this library is to be multi-threaded and to support networked and distributed physics simulation of large dynamic worlds.

It is still in an early stage of development and is not yet ready for use. Feel free to explore and contribute meanwhile.

Examples are located in a separate repository: [Edyn Testbed](https://github.com/xissburg/edyn-testbed)

<<<<<<< HEAD
## Build Instructions

### Requirements

A compiler with C++17 support is required, along with `CMake` version 3.12.4 or above.

### Steps
=======
# Build Instructions

## Requirements

A compiler with C++17 support is required, along with `CMake` version 3.12.4 or above.

## Steps
>>>>>>> 94f60c86

In the _Edyn_ directory:

```
$ mkdir build
$ cd build
$ conan install ../conanfile.txt
$ cmake ..
$ make
```

<<<<<<< HEAD
## The ECS approach
=======
# The ECS approach
>>>>>>> 94f60c86

Typical physics engines will offer explicit means to create objects such as rigid bodies, whereas in _Edyn_ object creation is implicit due to the entity-component design. A rigid body is created from the bottom up, by associating its parts to a single entity, such as:

```cpp
entt::registry registry;
auto entity = registry.create();
<<<<<<< HEAD
registry.assign<edyn::dynamic_tag>(entity);
registry.assign<edyn::position>(entity, 0, 3, 0);
registry.assign<edyn::orientation>(entity, edyn::quaternion_axis_angle({0, 1, 0}, edyn::to_radians(30)));
registry.assign<edyn::linvel>(entity, edyn::vector3_zero);
registry.assign<edyn::angvel>(entity, 0, 0.314, 0);
auto mass = edyn::scalar{50};
registry.assign<edyn::mass>(entity, mass);
auto &shape = registry.assign<edyn::shape>(entity, edyn::box_shape{0.5, 0.2, 0.4});
registry.assign<edyn::inertia>(entity, shape.inertia(mass));
registry.assign<edyn::material>(entity, 0.2, 0.9); // Restitution and friction.
registry.assign<edyn::linacc>(entity, edyn::gravity_earth);
```

There's no explicit mention of a rigid body in the code, but during the physics update all entities that have a combination of the components assigned above will be treated as a rigid body and their state will be update over time as expected. The update may be carried as follows:
=======
registry.emplace<edyn::dynamic_tag>(entity);
registry.emplace<edyn::position>(entity, 0, 3, 0);
registry.emplace<edyn::orientation>(entity, edyn::quaternion_axis_angle({0, 1, 0}, edyn::to_radians(30)));
registry.emplace<edyn::linvel>(entity, edyn::vector3_zero);
registry.emplace<edyn::angvel>(entity, 0, 0.314, 0);
auto mass = edyn::scalar{50};
registry.emplace<edyn::mass>(entity, mass);
auto &shape = registry.emplace<edyn::shape>(entity, edyn::box_shape{0.5, 0.2, 0.4});
registry.emplace<edyn::inertia>(entity, shape.inertia(mass));
registry.emplace<edyn::material>(entity, 0.2, 0.9); // Restitution and friction.
registry.emplace<edyn::linacc>(entity, edyn::gravity_earth);
```

There's no explicit mention of a rigid body in the code, but during the physics update all entities that have a combination of the components assigned above will be treated as a rigid body and their state will be updated over time as expected. The update may be carried as follows:
>>>>>>> 94f60c86

```cpp
// Apply gravity acceleration, increasing linear velocity.
auto view = registry.view<edyn::linvel, const edyn::linacc, const edyn::dynamic_tag>();
view.each([dt] (auto entity, edyn::linvel &vel, const edyn::linacc &acc, [[maybe_unused]] auto) {
  vel += acc * dt;
});
// ...
// Move entity with its linear velocity.
auto view = registry.view<edyn::position, const edyn::linvel, const edyn::dynamic_tag>();
view.each([dt] (auto entity, edyn::position &pos, const edyn::linvel &vel, [[maybe_unused]] auto) {
  pos += vel * dt;
});
// ...
// Rotate entity with its angular velocity.
auto view = registry.view<edyn::orientation, const edyn::angvel, const edyn::dynamic_tag>();
view.each([dt] (auto entity, edyn::orientation &orn, const edyn::angvel &vel, [[maybe_unused]] auto) {
  orn = edyn::integrate(orn, vel, dt);
});
```

Assigning each component to every rigid body entity individually quickly becomes a daunting task which is prone to errors, thus utility functions are provided for common tasks such as creating rigid bodies:

```cpp
// Equivalent to implicit example above.
auto def = edyn::rigidbody_def();
def.kind = edyn::rigidbody_kind::rb_dynamic;
def.position = {0, 3, 0};
def.orientation = edyn::quaternion_axis_angle({0, 1, 0}, edyn::to_radians(30));
def.linvel = edyn::vector3_zero;
def.angvel = {0, 0.314, 0};
def.mass = 50;
def.shape_opt = {edyn::box_shape{0.5, 0.2, 0.4}}; // Shape is optional.
def.update_inertia();
def.restitution = 0.2;
def.friction = 0.9;
def.gravity = edyn::gravity_earth;
auto entity = edyn::make_rigidbody(registry, def);
```

<<<<<<< HEAD
## Documentation
=======
# Basics

_Edyn_ is built as a multi-threaded library from the ground up which requires initializing its worker threads on start-up invoking `edyn::init()`, and then a `edyn::world` must be created before setting up the scene:

```cpp
#include <entt/entt.hpp>
#include <edyn/edyn.hpp>

edyn::init();
entt::registry registry;
auto &world = registry.set<edyn::world>(registry);

// Create rigid bodies and constraints...

// Call `edyn::world::update()` periodically in your main loop somewhere.
for (;;) {
  world.update();
  // Do something with the results, e.g. render scene.
  // ...
}
```

When `edyn::world::update()` is called, it processes any pending changes, creates/destroys workers if needed, dispatches messages to workers, reads and processes messages from workers which are merged into the `entt::registry`, perparing the entities and components to be rendered right after.

Due to its multi-threaded nature, all changes to relevant components in the main `entt::registry` need to be propagated to the worker threads. The `edyn::world` doesn't automatically pick up these changes, thus it's necessary to notify it either by calling `edyn::world::refresh()` or assigning a `edyn::dirty` component to the entity and calling some of its functions such as `edyn::dirty::updated()` (e.g. `registry.emplace<edyn::dirty>(entity).updated<edyn::position, edyn::linvel>()`).

# Documentation
>>>>>>> 94f60c86

See [docs/Design.md](https://github.com/xissburg/edyn/blob/master/docs/Design.md) to learn more about the engine's planned architecture.<|MERGE_RESOLUTION|>--- conflicted
+++ resolved
@@ -6,15 +6,6 @@
 
 Examples are located in a separate repository: [Edyn Testbed](https://github.com/xissburg/edyn-testbed)
 
-<<<<<<< HEAD
-## Build Instructions
-
-### Requirements
-
-A compiler with C++17 support is required, along with `CMake` version 3.12.4 or above.
-
-### Steps
-=======
 # Build Instructions
 
 ## Requirements
@@ -22,7 +13,6 @@
 A compiler with C++17 support is required, along with `CMake` version 3.12.4 or above.
 
 ## Steps
->>>>>>> 94f60c86
 
 In the _Edyn_ directory:
 
@@ -34,33 +24,13 @@
 $ make
 ```
 
-<<<<<<< HEAD
-## The ECS approach
-=======
 # The ECS approach
->>>>>>> 94f60c86
 
 Typical physics engines will offer explicit means to create objects such as rigid bodies, whereas in _Edyn_ object creation is implicit due to the entity-component design. A rigid body is created from the bottom up, by associating its parts to a single entity, such as:
 
 ```cpp
 entt::registry registry;
 auto entity = registry.create();
-<<<<<<< HEAD
-registry.assign<edyn::dynamic_tag>(entity);
-registry.assign<edyn::position>(entity, 0, 3, 0);
-registry.assign<edyn::orientation>(entity, edyn::quaternion_axis_angle({0, 1, 0}, edyn::to_radians(30)));
-registry.assign<edyn::linvel>(entity, edyn::vector3_zero);
-registry.assign<edyn::angvel>(entity, 0, 0.314, 0);
-auto mass = edyn::scalar{50};
-registry.assign<edyn::mass>(entity, mass);
-auto &shape = registry.assign<edyn::shape>(entity, edyn::box_shape{0.5, 0.2, 0.4});
-registry.assign<edyn::inertia>(entity, shape.inertia(mass));
-registry.assign<edyn::material>(entity, 0.2, 0.9); // Restitution and friction.
-registry.assign<edyn::linacc>(entity, edyn::gravity_earth);
-```
-
-There's no explicit mention of a rigid body in the code, but during the physics update all entities that have a combination of the components assigned above will be treated as a rigid body and their state will be update over time as expected. The update may be carried as follows:
-=======
 registry.emplace<edyn::dynamic_tag>(entity);
 registry.emplace<edyn::position>(entity, 0, 3, 0);
 registry.emplace<edyn::orientation>(entity, edyn::quaternion_axis_angle({0, 1, 0}, edyn::to_radians(30)));
@@ -75,7 +45,6 @@
 ```
 
 There's no explicit mention of a rigid body in the code, but during the physics update all entities that have a combination of the components assigned above will be treated as a rigid body and their state will be updated over time as expected. The update may be carried as follows:
->>>>>>> 94f60c86
 
 ```cpp
 // Apply gravity acceleration, increasing linear velocity.
@@ -116,9 +85,6 @@
 auto entity = edyn::make_rigidbody(registry, def);
 ```
 
-<<<<<<< HEAD
-## Documentation
-=======
 # Basics
 
 _Edyn_ is built as a multi-threaded library from the ground up which requires initializing its worker threads on start-up invoking `edyn::init()`, and then a `edyn::world` must be created before setting up the scene:
@@ -146,6 +112,5 @@
 Due to its multi-threaded nature, all changes to relevant components in the main `entt::registry` need to be propagated to the worker threads. The `edyn::world` doesn't automatically pick up these changes, thus it's necessary to notify it either by calling `edyn::world::refresh()` or assigning a `edyn::dirty` component to the entity and calling some of its functions such as `edyn::dirty::updated()` (e.g. `registry.emplace<edyn::dirty>(entity).updated<edyn::position, edyn::linvel>()`).
 
 # Documentation
->>>>>>> 94f60c86
 
 See [docs/Design.md](https://github.com/xissburg/edyn/blob/master/docs/Design.md) to learn more about the engine's planned architecture.