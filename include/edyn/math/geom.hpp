#ifndef EDYN_MATH_GEOM_HPP
#define EDYN_MATH_GEOM_HPP

#include <vector>
#include <cstdint>
#include "edyn/config/config.h"
#include "edyn/config/constants.hpp"
#include "edyn/math/quaternion.hpp"
#include "edyn/math/vector2_3_util.hpp"
#include "edyn/math/matrix3x3.hpp"
#include "edyn/util/array.hpp"

namespace edyn {
/**
 * Geometric utilities.
 */

/**
 * @brief Computes the point in the segment `q(t) = q0 + t*(q1 - q0)` closest
 * to point `p`.
 *
 * @param q0 Initial point in segment.
 * @param q1 End point in segment.
 * @param p The point.
 * @param t Outputs the parameter where `q(t)` gives the closest point to `p`.
 * @param q Outputs the point in `q(t)` closest to `p`.
 * @return The squared distance between `q(t)` an `p`.
 */
scalar closest_point_segment(const vector3 &q0, const vector3 &q1,
                             const vector3 &p, scalar &t, vector3 &q);

/**
 * @brief Computes the squared distance between a point and a line.
 * @param q0 A point in the line.
 * @param dir Direction vector of line.
 * @param p The point.
 * @return Square of distance between point and line.
 */
scalar distance_sqr_line(const vector3 &q0, const vector3 &dir,
                         const vector3 &p);

/**
 * @brief Computes the point in the line `q(t) = q0 + t*dir` closest
 * to point `p`.
 *
 * @param q0 Point in line.
 * @param dir Line direction vector.
 * @param p The point.
 * @param t Outputs the parameter where `q(t)` gives the closest point to `p`.
 * @param r Outputs the point in `q(t)` closest to `p`.
 * @return The squared distance between `q(t)` an `p`.
 */
scalar closest_point_line(const vector3 &q0, const vector3 &dir,
                          const vector3 &p, scalar &t, vector3 &r);

/**
 * @brief Computes the parameters for the closest points of two *non-parallel*
 * lines `L1(s) = p1 + s*(q1 - p1)` and `L2(t) = p2 + t*(q2 - p2)`.
 * @param p1 A point in the first line.
 * @param q1 Another point in the first line.
 * @param p2 A point in the second line.
 * @param q2 Another point in the second line.
 * @param s Outputs the parameter where `L1(s)` gives the closest point to `L2`.
 * @param t Outputs the parameter where `L2(t)` gives the closest point to `L1`.
 * @return False if lines are parallel, which means the projection of any point
 * of L1 on L2 is a valid closest point.
 */
bool closest_point_line_line(const vector3 &p1, const vector3 &q1,
                             const vector3 &p2, const vector3 &q2,
                             scalar &s, scalar &t);

/**
 * @brief Computes the closest points `c1` and `c2` of segments
 * `s1(s) = p1 + s*(q1 - p1)` and `s2(t) = p2 + t*(q2 - p2)`,
 * where `0 <= s <= 1` and `0 <= t <= 1`.
 *
 * @param p1 Initial point in the first segment.
 * @param q1 End point in the first segment.
 * @param p2 Initial point in the second segment.
 * @param q2 End point in the second segment.
 * @param s Outputs the parameter where `s1(s)` gives the closest point to `s2`.
 * @param t Outputs the parameter where `s2(t)` gives the closest point to `s1`.
 * @param c1 Outputs the point in `s1` closest to `s2`.
 * @param c2 Outputs the point in `s2` closest to `s1`.
 * @param num_points Optional pointer to store the number of closest points. If
 *        not `nullptr` and the segments are parallel, two closest points will
 *        be generated if the projection of one segment onto the other is a range
 *        of points.
 * @param sp Outputs the parameter where `s1(s)` gives the closest point to `s2`
 *        if segments are parallel.
 * @param tp Outputs the parameter where `s2(t)` gives the closest point to `s1`
 *        if segments are parallel.
 * @param c1p Outputs the second point in `s1` closest to `s2` if segments are
 *        parallel.
 * @param c2p Outputs the second point in `s2` closest to `s1` if segments are
 *        parallel.
 * @return The squared distance between `s1(s)` and `s2(t)`.
 */
scalar closest_point_segment_segment(const vector3 &p1, const vector3 &q1,
                                     const vector3 &p2, const vector3 &q2,
                                     scalar &s, scalar &t,
                                     vector3 &c1, vector3 &c2,
                                     size_t *num_points = nullptr,
                                     scalar *sp = nullptr, scalar *tp = nullptr,
                                     vector3 *c1p = nullptr, vector3 *c2p = nullptr);

scalar closest_point_disc(const vector3 &dpos, const quaternion &dorn, scalar radius,
                          const vector3 &p, vector3 &q);

/**
 * Computes the closest points between a line `p(s) = p0 + s*(p1 - p0)` and a circle.
 * @param cpos Center of circle.
 * @param corn Orientation of circle.The face of the circle points towards the
 *             positive x-axis.
 * @param radius Circle radius.
 * @param p0 A point in the line.
 * @param p1 Another point in the line.
 * @param num_points Number of closest points. Can be two in case the line is
 *        nearly parallel to the plane that contains the circle and its
 *        projection onto the plane intersects the circle.
 * @param s0 Outputs the parameter where the line gives the first closest point
 *        to the circle.
 * @param rc0 First closest point in the circle.
 * @param rl0 First closest point in the line.
 * @param s1 Outputs the parameter where the line gives the second closest
 *        point to the circle.
 * @param rc1 Second closest point in the circle.
 * @param rl1 Second closest point in the line.
 * @param normal Normal vector pointing out the circle.
 * @param threshold Value used to determine whether the line is parallel to circle.
 * @return The squared distance.
 */
scalar closest_point_circle_line(
    const vector3 &cpos, const quaternion &corn, scalar radius,
    const vector3 &p0, const vector3 &p1, size_t &num_points,
    scalar &s0, vector3 &rc0, vector3 &rl0,
    scalar &s1, vector3 &rc1, vector3 &rl1,
    vector3 &normal, scalar threshold = support_feature_tolerance);

scalar closest_point_circle_circle(
    const vector3 &posA, const quaternion &ornA, scalar radiusA,
    const vector3 &posB, const quaternion &ornB, scalar radiusB,
    size_t &num_points, vector3 &rA0, vector3 &rB0, vector3 &rA1, vector3 &rB1,
    vector3 &normal);

/**
 * Constructs an orthonomal basis given one vector. In other words, given a
 * plane normal, it finds two orthogonal vectors `p` and `q` which lie in
 * the plane.
 * @param n First basis vector, plane normal.
 * @param p Outputs the first vector on the plane.
 * @param q Outputs the second vector on the plane, orthogonal to `p`.
 */
void plane_space(const vector3 &n, vector3 &p, vector3 &q);

/**
 * @brief Builds an orthonormal basis that spans a tangent space to a
 * normal vector.
 * @param n Vector normal to a surface.
 * @return Basis with `n` in the second column.
 */
matrix3x3 make_tangent_basis(const vector3 &n);

bool intersect_aabb(const vector3 &min0, const vector3 &max0,
                    const vector3 &min1, const vector3 &max1);

vector3 intersect_line_plane(const vector3 &p0, const vector3 &dir,
                             const vector3 &q0, const vector3 &normal);

size_t intersect_segments(const vector2 &p0, const vector2 &p1,
                          const vector2 &q0, const vector2 &q1,
                          scalar &s0, scalar &t0,
                          scalar &s1, scalar &t1);

/**
 * @brief Intersect a line with a circle centered in the origin in 2D.
 * @param p0 One point on the line.
 * @param p1 Another point on the line.
 * @param radius Radius of circle centered in the origin.
 * @param s0 Outputs the parameter of the first intersection, the point being
 * `lerp(p0, p1, s0)`.
 * @param s1 Outputs the parameter of the second intersection, if there is one.
 * @return Number of intersections.
 */
size_t intersect_line_circle(const vector2 &p0, const vector2 &p1,
                             scalar radius, scalar &s0, scalar &s1);

/**
 * @brief Intersect two circles in 2D.
 * @param posA Position of first circle.
 * @param radiusA Radius of first circle.
 * @param posB Position of second circle.
 * @param radiusB Radius of second circle.
 * @param res0 First intersection result.
 * @param res1 Second intersection result.
 * @return Number of intersections.
 */
size_t intersect_circle_circle(const vector2 &posA, scalar radiusA,
                               const vector2 &posB, scalar radiusB,
                               vector2 &res0, vector2 &res1);

vector3 support_point_circle(const vector3 &pos, const quaternion &orn,
                             scalar radius, const vector3 &dir);

template<size_t N>
void support_point_vertices(const std::array<vector3, N> &vertices,
                              const vector3 &dir, size_t &idx, scalar &proj) {
    proj = -EDYN_SCALAR_MAX;

    for (size_t i = 0; i < N; ++i) {
        auto d = dot(vertices[i], dir);

        if (d > proj) {
            proj = d;
            idx = i;
        }
    }
}

scalar area_4_points(const vector3 &p0, const vector3 &p1, const vector3 &p2, const vector3 &p3);

enum class point_insertion_type {
    none,
    similar,
    append,
    replace
};

struct insertion_point_result {
    point_insertion_type type;
    size_t index;
};

insertion_point_result insertion_point_index(const vector3 *points,
                                             const scalar *depths,
                                             size_t count,
                                             size_t &num_points,
                                             const vector3 &new_point,
                                             scalar new_point_depth);

template<size_t N> inline
insertion_point_result insertion_point_index(const std::array<vector3, N> &points,
                                             const std::array<scalar, N> &depths,
                                             size_t &num_points,
                                             const vector3 &new_point,
<<<<<<< HEAD
                                             scalar new_point_depth,
                                             bool use_yz) {
    EDYN_ASSERT(num_points <= N);
    const auto max_dist_similar_sqr = contact_merging_threshold * contact_merging_threshold;

    if (use_yz) {
        for (size_t i = 0; i < num_points; ++i) {
            if (distance_sqr(to_vector2_zy(points[i]), to_vector2_zy(new_point)) < max_dist_similar_sqr) {
                return {point_insertion_type::similar, i};
            }
        }
    }

    // Return the index after last to signal the insertion of a new point.
    if (num_points < N) {
        return {point_insertion_type::append, num_points++};
    }

    // Find deepest point and don't replace it.
    auto deepest_dist = new_point_depth;
    auto deepest_dist_idx = N;

    for (size_t i = 0; i < N; ++i) {
        if (depths[i] < deepest_dist) {
            deepest_dist = depths[i];
            deepest_dist_idx = i;
        }
    }

    // The approximate area when the i-th point is removed.
    auto areas = make_array<N>(scalar(0));

    // Do not calculate it for the deepest point.
    if (deepest_dist_idx != 0) {
        areas[0] = area_4_points(new_point, points[1], points[2], points[3]);
    }
    if (deepest_dist_idx != 1) {
        areas[1] = area_4_points(new_point, points[0], points[2], points[3]);
    }
    if (deepest_dist_idx != 2) {
        areas[2] = area_4_points(new_point, points[0], points[1], points[3]);
    }
    if (deepest_dist_idx != 3) {
        areas[3] = area_4_points(new_point, points[0], points[1], points[2]);
    }

    auto current_area = area_4_points(points[0], points[1], points[2], points[3]);
    auto max_area = current_area;
    auto max_area_idx = SIZE_MAX;

    for (size_t i = 0; i < areas.size(); ++i) {
        if (areas[i] > max_area) {
            max_area = areas[i];
            max_area_idx = i;
        }
    }

    if (max_area_idx < max_contacts) {
        auto replace_pt = points[max_area_idx];
        auto dist_sqr = use_yz ? distance_sqr(to_vector2_zy(replace_pt), to_vector2_zy(new_point)) : distance_sqr(replace_pt, new_point);
        auto type = dist_sqr < max_dist_similar_sqr ? point_insertion_type::similar : point_insertion_type::replace;
        return {type, max_area_idx};
    }

    // Ignore new point because the current contact set is better as it is.
    return {point_insertion_type::none, N};
=======
                                             scalar new_point_depth) {
    return insertion_point_index(points.data(), depths.data(), N, num_points, new_point, new_point_depth);
>>>>>>> 4d153e25
}

/**
 * Finds the point closest to `p` on the surface of the axis-aligned box
 * with the given half extent if `p` is outside the box.
 * @param half_extent Half the extent on the box along each axis.
 * @param p The query point.
 * @return Point on the box surface closest to `p`, or `p` if `p` is contained
 *         in the box.
 */
vector3 closest_point_box_outside(const vector3 &half_extent, const vector3 &p);

/**
 * Finds the point closest to the internal point `p` on the surface of the
 * axis-aligned box with the given half extent. `p` must be contained within
 * the box.
 * @param half_extent Half the extent on the box along each axis.
 * @param p The query point.
 * @param closest Outputs the closest point on the surface of the box.
 * @param normal Outputs the normal of the face where `closest` is located.
 * @return Distance between closest points.
 */
scalar closest_point_box_inside(const vector3 &half_extent, const vector3 &p,
                                vector3 &closest, vector3 &normal);

/**
 * Intersect a line with an AABB in the Cartesian plane.
 * @param p0 Point in the line.
 * @param p1 Another point in the line.
 * @param aabb_min Minimum of AABB, i.e. lower left corner.
 * @param aabb_max Maximum of AABB, i.e. upper right corner.
 * @param s0 Outputs the parameter of one point in the line defined by `p0` and
 *        `p1` where it intersects the AABB.
 * @param s1 Outputs the parameters of another point where the line intersects
 *        the AABB.
 * @return Number of intersections in [0, 2].
 */
size_t intersect_line_aabb(const vector2 &p0, const vector2 &p1,
                           const vector2 &aabb_min, const vector2 &aabb_max,
                           scalar &s0, scalar &s1);

/**
 * @brief Checks if a point lies inside the prism with base defined by a convex
 * polygon.
 * @param vertices An array of vertices.
 * @param indices Indices of vertices in the vertex array to be considered. They
 * should represent a convex polygon laying on a plane, oriented counter-clockwise
 * with respect to the plane normal.
 * @param normal Normal of plane that fits the convex polygon.
 * @param point Point to test.
 * @return Whether the point is inside the convex polygon or not.
 */
bool point_in_polygonal_prism(const std::vector<vector3> &vertices,
                              const std::vector<size_t> &indices,
                              const vector3 &normal, const vector3 &point);

template<size_t N>
bool point_in_polygonal_prism(const std::array<vector3, N> &vertices,
                              const vector3 &normal, const vector3 &point) {
    const auto count = vertices.size();
    EDYN_ASSERT(count > 2);

    for (size_t i = 0; i < count; ++i) {
        const auto j = (i + 1) % count;
        auto &v0 = vertices[i];
        auto &v1 = vertices[j];
        auto d = v1 - v0;
        auto t = cross(d, normal);

        if (dot(point - v0, t) > EDYN_EPSILON) {
            return false;
        }
    }

    return true;
}

/**
 * @brief Test if a segment intersects an AABB.
 * @param p0 First point in the segment.
 * @param p1 Second point in the segment.
 * @param aabb_min Minimum of AABB.
 * @param aabb_max Maximum of AABB.
 * @return Whether segment intersects AABB.
 */
bool intersect_segment_aabb(vector3 p0, vector3 p1,
                            vector3 aabb_min, vector3 aabb_max);

struct intersect_ray_cylinder_result {
    enum class kind {
        parallel_directions,
        distance_greater_than_radius,
        intersects
    };

    kind kind;
    scalar dist_sqr;
    vector3 normal;
};

/**
 * @brief Intersects a ray with a cylinder.
 * @param p0 First point in the ray.
 * @param p1 Second point in the ray.
 * @param pos Cylinder position.
 * @param orn Cylinder orientation.
 * @param radius Cylinder radius.
 * @param half_length Cylinder half length.
 * @param u Output intersection parameter.
 * @return Result containing intersection situation, the distance and normal.
 */
intersect_ray_cylinder_result intersect_ray_cylinder(vector3 p0, vector3 p1, vector3 pos, quaternion orn, scalar radius, scalar half_length, scalar &u);

/**
 * @brief Intersects a ray with a sphere.
 * @param p0 First point in the ray.
 * @param p1 Second point in the ray.
 * @param pos Sphere position.
 * @param orn Sphere orientation.
 * @param radius Sphere radius.
 * @param t Output intersection parameter.
 * @return Whether ray intersects sphere.
 */
bool intersect_ray_sphere(vector3 p0, vector3 p1, vector3 pos, scalar radius, scalar &t);

/**
 * @brief Intersects a ray with a triangle.
 * @param p0 First point in the ray.
 * @param p1 Second point in the ray.
 * @param vertices Vertex positions.
 * @param normal Triangle normal.
 * @param t Output intersection parameter.
 * @return Whether ray intersects triangle.
 */
bool intersect_segment_triangle(const vector3 &p0, const vector3 &p1,
                                const std::array<vector3, 3> &vertices,
                                const vector3 &normal, scalar &t);

}

#endif // EDYN_MATH_GEOM_HPP<|MERGE_RESOLUTION|>--- conflicted
+++ resolved
@@ -236,84 +236,17 @@
                                              size_t count,
                                              size_t &num_points,
                                              const vector3 &new_point,
-                                             scalar new_point_depth);
+                                             scalar new_point_depth,
+                                             bool use_yz);
 
 template<size_t N> inline
 insertion_point_result insertion_point_index(const std::array<vector3, N> &points,
                                              const std::array<scalar, N> &depths,
                                              size_t &num_points,
                                              const vector3 &new_point,
-<<<<<<< HEAD
                                              scalar new_point_depth,
                                              bool use_yz) {
-    EDYN_ASSERT(num_points <= N);
-    const auto max_dist_similar_sqr = contact_merging_threshold * contact_merging_threshold;
-
-    if (use_yz) {
-        for (size_t i = 0; i < num_points; ++i) {
-            if (distance_sqr(to_vector2_zy(points[i]), to_vector2_zy(new_point)) < max_dist_similar_sqr) {
-                return {point_insertion_type::similar, i};
-            }
-        }
-    }
-
-    // Return the index after last to signal the insertion of a new point.
-    if (num_points < N) {
-        return {point_insertion_type::append, num_points++};
-    }
-
-    // Find deepest point and don't replace it.
-    auto deepest_dist = new_point_depth;
-    auto deepest_dist_idx = N;
-
-    for (size_t i = 0; i < N; ++i) {
-        if (depths[i] < deepest_dist) {
-            deepest_dist = depths[i];
-            deepest_dist_idx = i;
-        }
-    }
-
-    // The approximate area when the i-th point is removed.
-    auto areas = make_array<N>(scalar(0));
-
-    // Do not calculate it for the deepest point.
-    if (deepest_dist_idx != 0) {
-        areas[0] = area_4_points(new_point, points[1], points[2], points[3]);
-    }
-    if (deepest_dist_idx != 1) {
-        areas[1] = area_4_points(new_point, points[0], points[2], points[3]);
-    }
-    if (deepest_dist_idx != 2) {
-        areas[2] = area_4_points(new_point, points[0], points[1], points[3]);
-    }
-    if (deepest_dist_idx != 3) {
-        areas[3] = area_4_points(new_point, points[0], points[1], points[2]);
-    }
-
-    auto current_area = area_4_points(points[0], points[1], points[2], points[3]);
-    auto max_area = current_area;
-    auto max_area_idx = SIZE_MAX;
-
-    for (size_t i = 0; i < areas.size(); ++i) {
-        if (areas[i] > max_area) {
-            max_area = areas[i];
-            max_area_idx = i;
-        }
-    }
-
-    if (max_area_idx < max_contacts) {
-        auto replace_pt = points[max_area_idx];
-        auto dist_sqr = use_yz ? distance_sqr(to_vector2_zy(replace_pt), to_vector2_zy(new_point)) : distance_sqr(replace_pt, new_point);
-        auto type = dist_sqr < max_dist_similar_sqr ? point_insertion_type::similar : point_insertion_type::replace;
-        return {type, max_area_idx};
-    }
-
-    // Ignore new point because the current contact set is better as it is.
-    return {point_insertion_type::none, N};
-=======
-                                             scalar new_point_depth) {
-    return insertion_point_index(points.data(), depths.data(), N, num_points, new_point, new_point_depth);
->>>>>>> 4d153e25
+    return insertion_point_index(points.data(), depths.data(), N, num_points, new_point, new_point_depth, use_yz);
 }
 
 /**
