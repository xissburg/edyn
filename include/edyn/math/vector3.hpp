#ifndef EDYN_MATH_VECTOR3_HPP
#define EDYN_MATH_VECTOR3_HPP

#include <cmath>
#include "scalar.hpp"
#include "edyn/config/config.h"

namespace edyn {

struct vector3 {
    scalar x, y, z;

    scalar& operator[](size_t i) {
        EDYN_ASSERT(i < 3);
        return (&x)[i];
    }

    scalar operator[](size_t i) const {
        EDYN_ASSERT(i < 3);
        return (&x)[i];
    }
};

// Zero vector.
inline constexpr vector3 vector3_zero {0, 0, 0};

// Unit vector pointing in the x direction.
inline constexpr vector3 vector3_x {1, 0, 0};

// Unit vector pointing in the y direction.
inline constexpr vector3 vector3_y {0, 1, 0};

// Unit vector pointing in the z direction.
inline constexpr vector3 vector3_z {0, 0, 1};

// Vector with minumum values.
inline constexpr vector3 vector3_min {EDYN_SCALAR_MIN, EDYN_SCALAR_MIN, EDYN_SCALAR_MIN};

// Vector with maximum values.
inline constexpr vector3 vector3_max {EDYN_SCALAR_MAX, EDYN_SCALAR_MAX, EDYN_SCALAR_MAX};

// Add two vectors.
inline vector3 operator+(const vector3 &v, const vector3 &w) {
    return {v.x + w.x, v.y + w.y, v.z + w.z};
}

// Add a vector into another vector.
inline vector3& operator+=(vector3 &v, const vector3 &w) {
    v.x += w.x;
    v.y += w.y;
    v.z += w.z;
    return v;
}

// Subtract two vectors.
inline vector3 operator-(const vector3 &v, const vector3 &w) {
    return {v.x - w.x, v.y - w.y, v.z - w.z};
}

// Subtract a vector from another vector.
inline vector3& operator-=(vector3 &v, const vector3 &w) {
    v.x -= w.x;
    v.y -= w.y;
    v.z -= w.z;
    return v;
}

// Negation of a vector.
inline vector3 operator-(const vector3 &v) {
    return {-v.x, -v.y, -v.z};
}

// Multiply vectors component-wise.
inline vector3 operator*(const vector3 &v, const vector3 &w) {
    return {v.x * w.x, v.y * w.y, v.z * w.z};
}

// Multiply vector by scalar.
inline vector3 operator*(const vector3& v, scalar s) {
    return {v.x * s, v.y * s, v.z * s};
}

// Multiply scalar by vector.
inline vector3 operator*(scalar s, const vector3 &v) {
    return {s * v.x, s * v.y, s * v.z};
}

// Divide vector by scalar.
inline vector3 operator/(const vector3 &v, scalar s) {
    return {v.x / s, v.y / s, v.z / s};
}

// Divide scalar by vector.
inline vector3 operator/(scalar s, const vector3 &v) {
    return {s / v.x, s / v.y, s / v.z};
}

// Scale a vector.
inline vector3& operator*=(vector3 &v, scalar s) {
    v.x *= s;
    v.y *= s;
    v.z *= s;
    return v;
}

// Inverse-scale a vector.
inline vector3& operator/=(vector3 &v, scalar s) {
    auto z = scalar(1) / s;
    v.x *= z;
    v.y *= z;
    v.z *= z;
    return v;
}

// Check if two vectors are equal.
inline bool operator==(const vector3 &v, const vector3 &w) {
    return v.x == w.x && v.y == w.y && v.z == w.z;
}

// Check if two vectors are different.
inline bool operator!=(const vector3 &v, const vector3 &w) {
    return v.x != w.x || v.y != w.y || v.z != w.z;
}

// Check if a vector is bigger than another component-wise.
inline bool operator>(const vector3 &v, const vector3 &w) {
    return v.x > w.x && v.y > w.y && v.z > w.z;
}

// Check if a vector is smaller than another component-wise.
inline bool operator<(const vector3 &v, const vector3 &w) {
    return v.x < w.x && v.y < w.y && v.z < w.z;
}

// Dot product between vectors.
inline scalar dot(const vector3 &v, const vector3 &w) {
    return v.x * w.x + v.y * w.y + v.z * w.z;
}

// Cross product between two vectors.
inline vector3 cross(const vector3 &v, const vector3 &w) {
    return {v.y * w.z - v.z * w.y,
            v.z * w.x - v.x * w.z,
            v.x * w.y - v.y * w.x};
}

// Square length of a vector.
inline scalar length_sqr(const vector3 &v) {
    return dot(v, v);
}

// Length of a vector.
inline scalar length(const vector3 &v) {
    return std::sqrt(length_sqr(v));
}

// Distance between two points.
inline scalar distance(const vector3 &p0, const vector3 &p1) {
    return length(p0 - p1);
}

// Squared distance between two points.
<<<<<<< HEAD
inline scalar distance2(const vector3 &p0, const vector3 &p1) {
=======
inline scalar distance_sqr(const vector3 &p0, const vector3 &p1) {
>>>>>>> 75af97ba
    return length_sqr(p0 - p1);
}

// Normalized vector (unit length). Asserts if the vector's length is zero.
inline vector3 normalize(const vector3 &v) {
    auto l = length(v);
    EDYN_ASSERT(l > EDYN_EPSILON);
    return v / l;
}

// Projects direction vector `v` onto plane with normal `n`.
inline vector3 project_direction(const vector3 &v, const vector3 &n) {
    return v - n * dot(v, n);
}

// Projects point `p` onto plane with origin `q` and normal `n`.
inline vector3 project_plane(const vector3 &p, const vector3 &q, const vector3 &n) {
    return p - n * dot(p - q, n);
}

inline vector3 min(const vector3 &v, const vector3 &w) {
    return {std::min(v.x, w.x), std::min(v.y, w.y), std::min(v.z, w.z)};
}

inline vector3 max(const vector3 &v, const vector3 &w) {
    return {std::max(v.x, w.x), std::max(v.y, w.y), std::max(v.z, w.z)};
}

}

#endif // EDYN_MATH_VECTOR3_HPP<|MERGE_RESOLUTION|>--- conflicted
+++ resolved
@@ -160,11 +160,7 @@
 }
 
 // Squared distance between two points.
-<<<<<<< HEAD
-inline scalar distance2(const vector3 &p0, const vector3 &p1) {
-=======
 inline scalar distance_sqr(const vector3 &p0, const vector3 &p1) {
->>>>>>> 75af97ba
     return length_sqr(p0 - p1);
 }
 
