#ifndef EDYN_COLLISION_NARROWPHASE_HPP
#define EDYN_COLLISION_NARROWPHASE_HPP

#include <array>
#include <entt/entity/fwd.hpp>
#include "edyn/comp/aabb.hpp"
#include "edyn/comp/center_of_mass.hpp"
#include "edyn/comp/shape_index.hpp"
#include "edyn/comp/position.hpp"
#include "edyn/comp/orientation.hpp"
#include "edyn/collision/contact_manifold.hpp"
#include "edyn/collision/contact_point.hpp"
#include "edyn/collision/collision_result.hpp"
#include "edyn/constraints/constraint_impulse.hpp"
#include "edyn/util/collision_util.hpp"

namespace edyn {

struct job;

class narrowphase {
    struct contact_point_construction_info {
        std::array<collision_result::collision_point, max_contacts> point;
        size_t count {0};
    };

    struct contact_point_destruction_info {
        std::array<entt::entity, max_contacts> contact_entity;
        size_t count {0};
    };

    void add_new_contact_point(entt::entity contact_entity,
                               std::array<entt::entity, 2> body);

public:
    narrowphase(entt::registry &);

    bool parallelizable() const;
    void update();
    void update_async(job &completion_job);
    void finish_async_update();

    /**
     * @brief Detects and processes collisions for the given manifolds.
     */
    template<typename Iterator>
    void update_contact_manifolds(Iterator begin, Iterator end);

    template<typename ContactManifoldView, typename Iterator>
    void update_contact_manifolds(Iterator begin, Iterator end,
                                  ContactManifoldView &manifold_view);

    /**
     * @brief When new contact points are created, such as when
     * `update_contact_manifolds` is called, contact constraints are not created
     * immediately. This must be called to create contact constraints for new
     * contact points. It gives the caller control over when the constraints are
     * created.
     */
    void create_contact_constraints();

private:
    entt::registry *m_registry;
    std::vector<contact_point_construction_info> m_cp_construction_infos;
    std::vector<contact_point_destruction_info> m_cp_destruction_infos;
    std::vector<entt::entity> m_new_contact_points;
};

template<typename Iterator>
void narrowphase::update_contact_manifolds(Iterator begin, Iterator end) {
    auto manifold_view = m_registry->view<contact_manifold>();
    update_contact_manifolds(begin, end, manifold_view);
}

template<typename ContactManifoldView, typename Iterator>
void narrowphase::update_contact_manifolds(Iterator begin, Iterator end,
                                           ContactManifoldView &manifold_view) {
    auto body_view = m_registry->view<AABB, shape_index, position, orientation>();
    auto tr_view = m_registry->view<position, orientation>();
    auto com_view = m_registry->view<center_of_mass>();
    auto cp_view = m_registry->view<contact_point>();
    auto imp_view = m_registry->view<constraint_impulse>();
    auto tire_view = m_registry->view<tire_material>();
    auto views_tuple = get_tuple_of_shape_views(*m_registry);

    for (auto it = begin; it != end; ++it) {
        entt::entity manifold_entity = *it;
        auto &manifold = manifold_view.get(manifold_entity);
        collision_result result;
        detect_collision(manifold.body, result, body_view, com_view, views_tuple);

<<<<<<< HEAD
        process_collision(*m_registry, manifold_entity, manifold, result, cp_view, imp_view, tr_view, tire_view,
=======
        process_collision(manifold_entity, manifold, result, cp_view, imp_view, tr_view, com_view,
>>>>>>> 8865251d
                          [&] (const collision_result::collision_point &rp) {
            auto contact_entity = create_contact_point(*m_registry, manifold_entity, manifold, rp);
            add_new_contact_point(contact_entity, manifold.body);
        }, [&] (entt::entity contact_entity) {
            destroy_contact_point(*m_registry, manifold_entity, contact_entity);
        });
    }
}

}

#endif // EDYN_COLLISION_NARROWPHASE_HPP<|MERGE_RESOLUTION|>--- conflicted
+++ resolved
@@ -89,11 +89,7 @@
         collision_result result;
         detect_collision(manifold.body, result, body_view, com_view, views_tuple);
 
-<<<<<<< HEAD
-        process_collision(*m_registry, manifold_entity, manifold, result, cp_view, imp_view, tr_view, tire_view,
-=======
-        process_collision(manifold_entity, manifold, result, cp_view, imp_view, tr_view, com_view,
->>>>>>> 8865251d
+        process_collision(manifold_entity, manifold, result, cp_view, imp_view, tr_view, com_view, tire_view,
                           [&] (const collision_result::collision_point &rp) {
             auto contact_entity = create_contact_point(*m_registry, manifold_entity, manifold, rp);
             add_new_contact_point(contact_entity, manifold.body);
