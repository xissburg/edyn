--- conflicted
+++ resolved
@@ -19,12 +19,9 @@
 #include "edyn/comp/collision_filter.hpp"
 #include "edyn/comp/collision_exclusion.hpp"
 #include "edyn/comp/roll_direction.hpp"
-<<<<<<< HEAD
 #include "edyn/comp/tire_material.hpp"
-=======
 #include "edyn/networking/comp/action_history.hpp"
 #include "edyn/networking/comp/asset_ref.hpp"
->>>>>>> 44011a55
 #include "edyn/shapes/sphere_shape.hpp"
 #include "edyn/shapes/cylinder_shape.hpp"
 #include "edyn/shapes/capsule_shape.hpp"
@@ -94,10 +91,7 @@
     shape_index,
     entity_owner,
     action_history,
-<<<<<<< HEAD
-=======
     asset_ref,
->>>>>>> 44011a55
     child_list,
     parent_comp
 >{});
