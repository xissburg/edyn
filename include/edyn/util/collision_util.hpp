--- conflicted
+++ resolved
@@ -116,15 +116,12 @@
                        TransformView &tr_view,
                        VelView &vel_view,
                        RollingView &rolling_view,
+                       TireView &tire_view,
                        const origin_view_t &origin_view,
-<<<<<<< HEAD
-                       TireView &tire_view,
-=======
                        const orientation_view_t &orn_view,
                        const material_view_t &material_view,
                        const mesh_shape_view_t &mesh_shape_view,
                        const paged_mesh_shape_view_t &paged_mesh_shape_view,
->>>>>>> caf752f4
                        scalar dt,
                        NewPointFunc new_point_func,
                        DestroyPointFunc destroy_point_func) {
