#ifndef EDYN_UTIL_COLLISION_UTIL_HPP
#define EDYN_UTIL_COLLISION_UTIL_HPP

#include <algorithm>
#include <entt/entity/fwd.hpp>
#include <entt/entity/entity.hpp>
#include "edyn/comp/aabb.hpp"
#include "edyn/comp/position.hpp"
#include "edyn/comp/orientation.hpp"
#include "edyn/comp/tire_material.hpp"
#include "edyn/shapes/shapes.hpp"
#include "edyn/collision/contact_point.hpp"
#include "edyn/collision/contact_manifold.hpp"
#include "edyn/collision/collision_result.hpp"
#include "edyn/constraints/constraint_impulse.hpp"

namespace edyn {

/**
 * Update distance of persisted contact points.
 */
void update_contact_distances(entt::registry &registry);

/**
 * Merges a `collision_point` onto a `contact_point`.
 */
void merge_point(const collision_result::collision_point &rp, contact_point &cp);

/**
 * Creates a contact constraint for a contact point.
 */
void create_contact_constraint(entt::registry &registry,
                               entt::entity contact_entity,
                               contact_point &cp);

/**
 * Finds the index of a point in the result that's closest to the contact point.
 * This is used to find a similar point in the result which could be replaced
 * by the new contact point.
 */
size_t find_nearest_contact(const contact_point &cp,
                            const collision_result &result);

size_t find_nearest_contact_tire(const contact_point &cp,
                                 const collision_result &result);

/**
 * Creates a contact point from a result point and inserts it into a
 * manifold.
 */
entt::entity create_contact_point(entt::registry& registry,
                                  entt::entity manifold_entity,
                                  contact_manifold& manifold,
                                  const collision_result::collision_point& rp);

/**
 * Removes a contact point from a manifold if it's separating.
 */
bool maybe_remove_point(contact_manifold &manifold, const contact_point &cp, size_t pt_idx,
                        const vector3 &posA, const quaternion &ornA,
                        const vector3 &posB, const quaternion &ornB);

/**
 * Destroys a contact point that has been removed from the manifold
 * using `maybe_remove_point`.
 */
void destroy_contact_point(entt::registry &registry, entt::entity manifold_entity,
                           entt::entity contact_entity);

using detect_collision_body_view_t = entt::basic_view<entt::entity, entt::exclude_t<>,
                                     AABB, shape_index, position, orientation>;

/**
 * Detects collision between two bodies and adds closest points to the given
 * collision result
 */
void detect_collision(std::array<entt::entity, 2> body, collision_result &,
                      const detect_collision_body_view_t &, const tuple_of_shape_views_t &);

/**
 * Processes a collision result and inserts/replaces points into the manifold.
 * It also removes points in the manifold that are separating. `new_point_func`
 * is called for each point that is created and `destroy_point_func` is called
 * for every point that is removed (remember to call `destroy_contact_point`
 * when appropriate for each point that is removed).
 */
template<typename ContactPointView, typename ImpulseView, typename TransformView,
         typename TireView, typename NewPointFunc, typename DestroyPointFunc>
void process_collision(const entt::registry &registry, entt::entity manifold_entity, contact_manifold &manifold,
                       const collision_result &result,
                       ContactPointView &cp_view,
                       ImpulseView &imp_view,
                       TransformView &tr_view,
                       TireView &tire_view,
                       NewPointFunc new_point_func,
                       DestroyPointFunc destroy_point_func) {
    auto [posA, ornA] = tr_view.template get<position, orientation>(manifold.body[0]);
    auto [posB, ornB] = tr_view.template get<position, orientation>(manifold.body[1]);

    tire_material *tire = nullptr;
    auto is_tireA = false;
    auto is_tireB = false;

    if (tire_view.contains(manifold.body[0])) {
        tire = &tire_view.get(manifold.body[0]);
        is_tireA = true;
    }

    if (tire_view.contains(manifold.body[1])) {
        tire = &tire_view.get(manifold.body[1]);
        is_tireB = true;
    }

    // Merge new with existing contact points.
    auto merged_indices = std::array<bool, max_contacts>{};
    std::fill(merged_indices.begin(), merged_indices.end(), false);

    for (auto i = manifold.num_points(); i > 0; --i) {
        auto pt_idx = i - 1;
        // Find a point in the result that's closest to the current point and
        // replace it. If there isn't any, check if the point is separating and
        // remove it if so. Increment lifetime if the point survives or gets
        // replaced by a matching result point.
        auto point_entity = manifold.point[pt_idx];
        auto &cp = cp_view.template get<contact_point>(point_entity);
        ++cp.lifetime;

        auto nearest_idx = SIZE_MAX;

        if (tire) {
            nearest_idx = find_nearest_contact_tire(cp, result);
        } else {
            nearest_idx = find_nearest_contact(cp, result);
        }

        if (nearest_idx < result.num_points && !merged_indices[nearest_idx]) {
            merge_point(result.point[nearest_idx], cp);
            merged_indices[nearest_idx] = true;
        } else if (maybe_remove_point(manifold, cp, pt_idx, posA, ornA, posB, ornB)) {
            destroy_point_func(point_entity);
        }
    }

    // Do not continue if all result points were merged.
    auto merged_indices_end = merged_indices.begin() + result.num_points;
    if (std::find(merged_indices.begin(), merged_indices_end, false) == merged_indices_end) {
        return;
    }

    // Use a local array of points to store the final combination of existing
    // with new contact points. Points can be inserted and replaced thus doing
    // this directly into the manifold would create some confusion.
    struct local_contact_point {
        collision_result::collision_point point;
        entt::entity entity {entt::null};
        point_insertion_type type {point_insertion_type::none};
    };

    // Start with current manifold points.
    auto local_points = std::array<local_contact_point, max_contacts>{};
    auto num_points = manifold.num_points();

    if (num_points > 0) {
        for (size_t i = 0; i < num_points; ++i) {
            auto &cp = cp_view.template get<contact_point>(manifold.point[i]);
<<<<<<< HEAD
            local_points[i].point = {cp.pivotA, cp.pivotB, cp.normalB, cp.distance};
=======
            local_points[i].point = {cp.pivotA, cp.pivotB, cp.normal, cp.distance};
>>>>>>> 11592365
            local_points[i].entity = manifold.point[i];
        }
    } else {
        ++num_points;
        local_points[0].point = result.point[0];
        local_points[0].type = point_insertion_type::append;
        merged_indices[0] = true;
    }

    // Insert the remaining result points seeking to maximize the contact area.
    for (size_t pt_idx = 0; pt_idx < result.num_points; ++pt_idx) {
        if (merged_indices[pt_idx]) {
            continue;
        }

        auto &rp = result.point[pt_idx];

        // Look for a point to be replaced. Try pivotA first.
        // Note that `insertion_point_index` will increment `num_points`
        // for the caller if it determines this is a new point that must be
        // appended, i.e. `res.type` will be `point_insertion_type::append`.
        std::array<vector3, max_contacts> pivots;
        std::array<scalar, max_contacts> distances;

        for (size_t i = 0; i < num_points; ++i) {
            pivots[i] = local_points[i].point.pivotA;
            distances[i] = local_points[i].point.distance;
        }

<<<<<<< HEAD
        auto res = insertion_point_index(pivots, distances, num_points, rp.pivotA, rp.distance, is_tireA);
=======
        auto res = insertion_point_index(pivots, distances, num_points, rp.pivotA, rp.distance);
>>>>>>> 11592365

        // No closest point found for pivotA, try pivotB.
        if (res.type == point_insertion_type::none) {
            for (size_t i = 0; i < num_points; ++i) {
                pivots[i] = local_points[i].point.pivotB;
            }

<<<<<<< HEAD
            res = insertion_point_index(pivots, distances, num_points, rp.pivotB, rp.distance, is_tireB);
=======
            res = insertion_point_index(pivots, distances, num_points, rp.pivotB, rp.distance);
>>>>>>> 11592365
        }

        if (res.type != point_insertion_type::none) {
            local_points[res.index].point = rp;
            local_points[res.index].type = res.type;
        }
    }

    // Assign some points to manifold and replace others.
    for (size_t pt_idx = 0; pt_idx < num_points; ++pt_idx) {
        auto &local_pt = local_points[pt_idx];
        switch (local_pt.type) {
        case point_insertion_type::append:
            // Notify creation of a new point if it was inserted. It could have
            // been replaced after being inserted in the steps above, but in
            // either case, it's still a new point.
            new_point_func(local_pt.point);
            break;
        case point_insertion_type::similar:
            // It was replaced by a similar point, thus merge.
            // There is the possibility that this point actually replaced a similar
            // point which is new and is not in the manifold yet, i.e. the collision
            // result has two or more points that are very close to one another.
            // Create a new point in that case.
            if (local_pt.entity == entt::null) {
                new_point_func(local_pt.point);
            } else {
                merge_point(local_pt.point, cp_view.get(local_pt.entity));
            }
            break;
        case point_insertion_type::replace:
            // If it was replaced, the old point must be destroyed and a new
            // point must be created.
            // There is a chance the replaced point is actually one of the new
            // and thus there's no real point to be destroyed.
            if (local_pt.entity != entt::null) {
                auto num_manifold_points = manifold.num_points();

                for (size_t i = 0; i < num_manifold_points; ++i) {
                    if (manifold.point[i] == local_pt.entity) {
                        // Assign last to i-th and set last to null.
                        size_t last_idx = num_manifold_points - 1;
                        manifold.point[i] = manifold.point[last_idx];
                        manifold.point[last_idx] = entt::null;
                        break;
                    }
                }

                destroy_point_func(local_pt.entity);
            }
            new_point_func(local_pt.point);
            break;
        default:
            break;
        }
    }
}

}

#endif // EDYN_UTIL_COLLISION_UTIL_HPP<|MERGE_RESOLUTION|>--- conflicted
+++ resolved
@@ -163,11 +163,7 @@
     if (num_points > 0) {
         for (size_t i = 0; i < num_points; ++i) {
             auto &cp = cp_view.template get<contact_point>(manifold.point[i]);
-<<<<<<< HEAD
-            local_points[i].point = {cp.pivotA, cp.pivotB, cp.normalB, cp.distance};
-=======
             local_points[i].point = {cp.pivotA, cp.pivotB, cp.normal, cp.distance};
->>>>>>> 11592365
             local_points[i].entity = manifold.point[i];
         }
     } else {
@@ -197,11 +193,7 @@
             distances[i] = local_points[i].point.distance;
         }
 
-<<<<<<< HEAD
         auto res = insertion_point_index(pivots, distances, num_points, rp.pivotA, rp.distance, is_tireA);
-=======
-        auto res = insertion_point_index(pivots, distances, num_points, rp.pivotA, rp.distance);
->>>>>>> 11592365
 
         // No closest point found for pivotA, try pivotB.
         if (res.type == point_insertion_type::none) {
@@ -209,11 +201,7 @@
                 pivots[i] = local_points[i].point.pivotB;
             }
 
-<<<<<<< HEAD
             res = insertion_point_index(pivots, distances, num_points, rp.pivotB, rp.distance, is_tireB);
-=======
-            res = insertion_point_index(pivots, distances, num_points, rp.pivotB, rp.distance);
->>>>>>> 11592365
         }
 
         if (res.type != point_insertion_type::none) {
