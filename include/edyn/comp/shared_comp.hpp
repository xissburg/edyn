--- conflicted
+++ resolved
@@ -76,16 +76,9 @@
     rolling_tag,
     roll_direction,
     tree_view,
-<<<<<<< HEAD
     discontinuity,
     discontinuity_spin
->{}, constraints_tuple, shapes_tuple); // Concatenate with all shapes and constraints at the end.
-
-using shared_components_t = std::decay_t<decltype(shared_components)>;
-=======
-    discontinuity
 >{}, constraints_tuple, shapes_tuple)); // Concatenate with all shapes and constraints at the end.
->>>>>>> e3735ccb
 
 }
 
