--- conflicted
+++ resolved
@@ -75,12 +75,10 @@
     island_tag,
     rolling_tag,
     roll_direction,
-<<<<<<< HEAD
     discontinuity,
+    discontinuity_accumulator,
     discontinuity_spin,
-=======
-    discontinuity_accumulator,
->>>>>>> fc513f5b
+    discontinuity_spin_accumulator,
     child_list,
     parent_comp,
     null_constraint
