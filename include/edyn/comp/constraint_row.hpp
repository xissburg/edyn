#ifndef EDYN_COMP_CONSTRAINT_ROW_HPP
#define EDYN_COMP_CONSTRAINT_ROW_HPP

#include <array>
#include <entt/fwd.hpp>
#include <entt/entity/entity.hpp>
#include "edyn/math/vector3.hpp"
#include "edyn/util/array.hpp"

namespace edyn {

static constexpr size_t max_constrained_entities = 2;

struct constraint_row {
<<<<<<< HEAD
    std::array<entt::entity, max_relations> entity {make_array<max_relations>(entt::entity{entt::null})};
    std::array<bool, max_relations> use_spin {make_array<max_relations>(false)};

    // Jacobian.
    std::array<vector3, max_relations * 2> J;
    
=======
    std::array<entt::entity, max_constrained_entities> entity =
        make_array<max_constrained_entities>(entt::entity{entt::null});

    std::array<vector3, max_constrained_entities * 2> J;
>>>>>>> 94f60c86
    scalar error;
    scalar lower_limit;
    scalar upper_limit;

    // Effective mass (J M^-1 J^T)^-1.
    scalar eff_mass;

    // Right hand side Jv + bias.
    scalar rhs;

    // Error reduction parameter.
    scalar erp {0.2};

    // Relative velocity at pivot points.
    scalar relvel;
    scalar restitution {0};

    // Applied impulse.
    scalar impulse {0};
    int priority {0};
};

}

#endif // EDYN_COMP_CONSTRAINT_ROW_HPP<|MERGE_RESOLUTION|>--- conflicted
+++ resolved
@@ -9,22 +9,15 @@
 
 namespace edyn {
 
-static constexpr size_t max_constrained_entities = 2;
+static constexpr size_t max_constrained_entities = 3;
 
 struct constraint_row {
-<<<<<<< HEAD
-    std::array<entt::entity, max_relations> entity {make_array<max_relations>(entt::entity{entt::null})};
-    std::array<bool, max_relations> use_spin {make_array<max_relations>(false)};
-
-    // Jacobian.
-    std::array<vector3, max_relations * 2> J;
-    
-=======
     std::array<entt::entity, max_constrained_entities> entity =
         make_array<max_constrained_entities>(entt::entity{entt::null});
+    std::array<bool, max_constrained_entities> use_spin =
+        make_array<max_constrained_entities>(false);
 
     std::array<vector3, max_constrained_entities * 2> J;
->>>>>>> 94f60c86
     scalar error;
     scalar lower_limit;
     scalar upper_limit;
