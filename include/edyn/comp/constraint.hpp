#ifndef EDYN_COMP_CONSTRAINT_HPP
#define EDYN_COMP_CONSTRAINT_HPP

#include <variant>
#include <entt/entt.hpp>
#include "edyn/constraints/distance_constraint.hpp"
#include "edyn/constraints/point_constraint.hpp"
#include "edyn/constraints/contact_constraint.hpp"
<<<<<<< HEAD
#include "edyn/constraints/antiroll_constraint.hpp"
#include "edyn/constraints/doublewishbone_constraint.hpp"
#include "edyn/constraints/differential_constraint.hpp"
#include "edyn/constraints/tierod_constraint.hpp"
#include "edyn/constraints/contact_patch_constraint.hpp"
=======
#include "edyn/constraints/hinge_constraint.hpp"
#include "edyn/constraints/generic_constraint.hpp"
>>>>>>> 60bf2781
#include "edyn/util/array.hpp"

namespace edyn {

inline constexpr size_t max_constraint_rows = 256;

struct constraint {
    std::variant<contact_constraint, 
                 point_constraint, 
                 distance_constraint,
<<<<<<< HEAD
                 antiroll_constraint,
                 doublewishbone_constraint,
                 differential_constraint,
                 tierod_constraint,
                 contact_patch_constraint> var;
=======
                 hinge_constraint,
                 generic_constraint> var;
>>>>>>> 60bf2781
    size_t num_rows {0};
    std::array<entt::entity, max_constraint_rows> row = 
        make_array<max_constraint_rows>(entt::entity{entt::null});
};

}

#endif // EDYN_COMP_CONSTRAINT_HPP<|MERGE_RESOLUTION|>--- conflicted
+++ resolved
@@ -6,16 +6,13 @@
 #include "edyn/constraints/distance_constraint.hpp"
 #include "edyn/constraints/point_constraint.hpp"
 #include "edyn/constraints/contact_constraint.hpp"
-<<<<<<< HEAD
 #include "edyn/constraints/antiroll_constraint.hpp"
 #include "edyn/constraints/doublewishbone_constraint.hpp"
 #include "edyn/constraints/differential_constraint.hpp"
 #include "edyn/constraints/tierod_constraint.hpp"
 #include "edyn/constraints/contact_patch_constraint.hpp"
-=======
 #include "edyn/constraints/hinge_constraint.hpp"
 #include "edyn/constraints/generic_constraint.hpp"
->>>>>>> 60bf2781
 #include "edyn/util/array.hpp"
 
 namespace edyn {
@@ -26,16 +23,13 @@
     std::variant<contact_constraint, 
                  point_constraint, 
                  distance_constraint,
-<<<<<<< HEAD
                  antiroll_constraint,
                  doublewishbone_constraint,
                  differential_constraint,
                  tierod_constraint,
-                 contact_patch_constraint> var;
-=======
+                 contact_patch_constraint,
                  hinge_constraint,
                  generic_constraint> var;
->>>>>>> 60bf2781
     size_t num_rows {0};
     std::array<entt::entity, max_constraint_rows> row = 
         make_array<max_constraint_rows>(entt::entity{entt::null});
