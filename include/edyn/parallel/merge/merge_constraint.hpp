--- conflicted
+++ resolved
@@ -40,23 +40,16 @@
 }
 
 template<> inline
-<<<<<<< HEAD
 void merge(contact_constraint &new_comp, entity_map &emap) {
     merge(static_cast<constraint_base &>(new_comp), emap);
-=======
-void merge(const cvjoint_constraint *old_comp, cvjoint_constraint &new_comp, merge_context &ctx) {
-    merge(static_cast<const constraint_base *>(old_comp), static_cast<constraint_base &>(new_comp), ctx);
+}
+void merge(cvjoint_constraint &new_comp, entity_map &emap) {
+    merge(static_cast<constraint_base &>(new_comp), emap);
 }
 
 template<> inline
-void merge(const cone_constraint *old_comp, cone_constraint &new_comp, merge_context &ctx) {
-    merge(static_cast<const constraint_base *>(old_comp), static_cast<constraint_base &>(new_comp), ctx);
-}
-
-template<> inline
-void merge(const contact_constraint *old_comp, contact_constraint &new_comp, merge_context &ctx) {
-    merge(static_cast<const constraint_base *>(old_comp), static_cast<constraint_base &>(new_comp), ctx);
->>>>>>> 39762e98
+void merge(cone_constraint &new_comp, entity_map &emap) {
+    merge(static_cast<constraint_base &>(new_comp), emap);
 }
 
 template<> inline
