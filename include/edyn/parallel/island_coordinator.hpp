--- conflicted
+++ resolved
@@ -7,6 +7,7 @@
 #include <entt/entity/fwd.hpp>
 #include <entt/signal/sigh.hpp>
 #include "edyn/comp/island.hpp"
+#include "edyn/config/config.h"
 #include "edyn/parallel/island_worker_context.hpp"
 #include "edyn/parallel/message.hpp"
 #include "edyn/util/registry_operation.hpp"
@@ -126,33 +127,26 @@
 template<typename... Component>
 void island_coordinator::refresh(entt::entity entity) {
     static_assert(sizeof...(Component) > 0);
+
+#ifdef EDYN_DEBUG
     auto &index_source = m_registry->ctx<settings>().index_source;
+    auto contains_unknown = ((index_source->index_of<Component>() == SIZE_MAX) || ...);
+    EDYN_ASSERT(!contains_unknown);
+#endif
 
     if (m_registry->any_of<island_resident>(entity)) {
         auto &resident = m_registry->get<island_resident>(entity);
 
         if (resident.island_entity != entt::null) {
             auto &ctx = m_island_ctx_map.at(resident.island_entity);
-<<<<<<< HEAD
-            ((index_source->index_of<Component>() != SIZE_MAX ?
-                ctx->m_delta_builder->updated<Component>(entity, *m_registry) :
-                void(0)), ...);
-=======
             (ctx->m_op_builder->replace<Component>(*m_registry, entity), ...);
->>>>>>> 1f71fb44
         }
     } else if (m_registry->any_of<multi_island_resident>(entity)) {
         auto &resident = m_registry->get<multi_island_resident>(entity);
 
         for (auto island_entity : resident.island_entities) {
             auto &ctx = m_island_ctx_map.at(island_entity);
-<<<<<<< HEAD
-            ((index_source->index_of<Component>() != SIZE_MAX ?
-                ctx->m_delta_builder->updated<Component>(entity, *m_registry) :
-                void(0)), ...);
-=======
             (ctx->m_op_builder->replace<Component>(*m_registry, entity), ...);
->>>>>>> 1f71fb44
         }
     }
 }
