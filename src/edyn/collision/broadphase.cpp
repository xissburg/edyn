--- conflicted
+++ resolved
@@ -109,14 +109,11 @@
 
 
 bool broadphase::should_collide(entt::entity e0, entt::entity e1) const {
-<<<<<<< HEAD
-=======
     if ((registry->has<static_tag>(e0) || registry->has<kinematic_tag>(e0)) &&
         (registry->has<static_tag>(e1) || registry->has<kinematic_tag>(e1))) {
         return false;
     }
     
->>>>>>> 75af97ba
     auto view = registry->view<const collision_filter>();
     auto &filter0 = view.get(e0);
     auto &filter1 = view.get(e1);
