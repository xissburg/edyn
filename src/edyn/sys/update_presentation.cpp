#include "edyn/sys/update_presentation.hpp"
#include "edyn/comp/position.hpp"
#include "edyn/comp/present_position.hpp"
#include "edyn/comp/orientation.hpp"
#include "edyn/comp/present_orientation.hpp"
#include "edyn/comp/linvel.hpp"
#include "edyn/comp/angvel.hpp"
#include "edyn/comp/spin.hpp"
#include "edyn/comp/tag.hpp"
#include "edyn/context/settings.hpp"
#include "edyn/math/math.hpp"
#include "edyn/math/quaternion.hpp"
#include "edyn/math/vector3.hpp"
#include "edyn/networking/comp/discontinuity.hpp"
#include "edyn/util/island_util.hpp"
#include <entt/entity/registry.hpp>

namespace edyn {

<<<<<<< HEAD
void update_presentation(entt::registry &registry, double sim_time, double time) {
    auto exclude = entt::exclude<sleeping_tag, disabled_tag>;
    auto linear_view = registry.view<position, linvel, present_position, procedural_tag>(exclude);
    auto angular_view = registry.view<orientation, angvel, present_orientation, procedural_tag>(exclude);
    auto spin_view = registry.view<spin_angle, spin, present_spin_angle, procedural_tag>(exclude);
    const double fixed_dt = registry.ctx().at<settings>().fixed_dt;
    const auto dt = std::min(time - sim_time - fixed_dt, fixed_dt);
=======
static void update_discontinuities(entt::registry &registry, double dt) {
    auto dis_view = registry.view<discontinuity>();
    auto accum_view = registry.view<discontinuity_accumulator>();
>>>>>>> fc513f5b

    // Transfer accumulated discontinuities.
    (dis_view | accum_view).each([](discontinuity &dis, discontinuity_accumulator &accum) {
        dis.position_offset += accum.position_offset;
        dis.orientation_offset = edyn::normalize(dis.orientation_offset * accum.orientation_offset);
        accum.position_offset = edyn::vector3_zero;
        accum.orientation_offset = edyn::quaternion_identity;
    });

    // Decay discontinuities.
    auto &settings = registry.ctx().at<edyn::settings>();
    auto &network_settings = std::get<client_network_settings>(settings.network_settings);
    const auto rate = network_settings.discontinuity_decay_rate;
    dis_view.each([rate, dt](discontinuity &dis) {
        if (length_sqr(dis.position_offset) > scalar(0.0001)) {
            dis.position_offset -= dis.position_offset * std::min(rate * dt, 1.0);
        } else {
            dis.position_offset = edyn::vector3_zero;
        }

        if (std::abs(dis.orientation_offset.w) < scalar(0.9999)) {
            dis.orientation_offset = slerp(dis.orientation_offset, quaternion_identity, std::min(rate * dt, 1.0));
        } else {
            dis.orientation_offset = quaternion_identity;
        }
    });

    auto sleeping_view = registry.view<sleeping_tag>();
    (dis_view | sleeping_view).each([](discontinuity &dis) {
        dis.position_offset = edyn::vector3_zero;
        dis.orientation_offset = quaternion_identity;
    });
}

void update_presentation(entt::registry &registry, double sim_time, double time, double delta_time) {
    auto &settings = registry.ctx().at<edyn::settings>();

    if (std::holds_alternative<client_network_settings>(settings.network_settings)) {
        update_discontinuities(registry, delta_time);
    }

    auto linear_view = registry.view<position, linvel, present_position, procedural_tag>(exclude_sleeping_disabled);
    auto angular_view = registry.view<orientation, angvel, present_orientation, procedural_tag>(exclude_sleeping_disabled);
    const double fixed_dt = settings.fixed_dt;
    const auto interpolation_dt = std::min(time - sim_time - fixed_dt, fixed_dt);

    linear_view.each([interpolation_dt](position &pos, linvel &vel, present_position &pre) {
        pre = pos + vel * interpolation_dt;
    });

    angular_view.each([interpolation_dt](orientation &orn, angvel &vel, present_orientation &pre) {
        pre = integrate(orn, vel, interpolation_dt);
    });

    spin_view.each([&] (spin_angle &angle, spin &spin, present_spin_angle &pre) {
        pre.s = angle.s + spin.s * dt;
    });

    auto discontinuity_view = registry.view<discontinuity, present_position, present_orientation>();
    discontinuity_view.each([](discontinuity &dis, present_position &p_pos, present_orientation &p_orn) {
        p_pos += dis.position_offset;
        p_orn = dis.orientation_offset * p_orn;
    });

    for (auto [e, dis, p_spin] : registry.view<discontinuity_spin, present_spin_angle>().each()) {
        p_spin.s += dis.offset;
    }
}

void snap_presentation(entt::registry &registry) {
    auto view = registry.view<position, orientation, present_position, present_orientation>();
    view.each([](position &pos, orientation &orn, present_position &p_pos, present_orientation &p_orn) {
        p_pos = pos;
        p_orn = orn;
    });

    registry.view<spin_angle, present_spin_angle>().each([](spin_angle &angle, present_spin_angle &p_angle) {
        p_angle.s = angle.s;
    });
}

}<|MERGE_RESOLUTION|>--- conflicted
+++ resolved
@@ -17,19 +17,9 @@
 
 namespace edyn {
 
-<<<<<<< HEAD
-void update_presentation(entt::registry &registry, double sim_time, double time) {
-    auto exclude = entt::exclude<sleeping_tag, disabled_tag>;
-    auto linear_view = registry.view<position, linvel, present_position, procedural_tag>(exclude);
-    auto angular_view = registry.view<orientation, angvel, present_orientation, procedural_tag>(exclude);
-    auto spin_view = registry.view<spin_angle, spin, present_spin_angle, procedural_tag>(exclude);
-    const double fixed_dt = registry.ctx().at<settings>().fixed_dt;
-    const auto dt = std::min(time - sim_time - fixed_dt, fixed_dt);
-=======
 static void update_discontinuities(entt::registry &registry, double dt) {
     auto dis_view = registry.view<discontinuity>();
     auto accum_view = registry.view<discontinuity_accumulator>();
->>>>>>> fc513f5b
 
     // Transfer accumulated discontinuities.
     (dis_view | accum_view).each([](discontinuity &dis, discontinuity_accumulator &accum) {
@@ -62,6 +52,23 @@
         dis.position_offset = edyn::vector3_zero;
         dis.orientation_offset = quaternion_identity;
     });
+
+    // Deal with spin.
+    registry.view<discontinuity_spin, discontinuity_spin_accumulator>()
+        .each([](discontinuity_spin &dis, discontinuity_spin_accumulator &accum) {
+            dis.offset += accum.offset;
+            accum.offset = 0;
+        });
+
+    registry.view<discontinuity_spin>()
+        .each([rate, dt](discontinuity_spin &dis) {
+            dis.offset -= dis.offset * std::min(rate * dt, 1.0);
+        });
+
+    registry.view<discontinuity_spin, sleeping_tag>()
+        .each([](discontinuity_spin &dis) {
+            dis.offset = 0;
+        });
 }
 
 void update_presentation(entt::registry &registry, double sim_time, double time, double delta_time) {
@@ -84,14 +91,17 @@
         pre = integrate(orn, vel, interpolation_dt);
     });
 
-    spin_view.each([&] (spin_angle &angle, spin &spin, present_spin_angle &pre) {
-        pre.s = angle.s + spin.s * dt;
-    });
-
     auto discontinuity_view = registry.view<discontinuity, present_position, present_orientation>();
     discontinuity_view.each([](discontinuity &dis, present_position &p_pos, present_orientation &p_orn) {
         p_pos += dis.position_offset;
         p_orn = dis.orientation_offset * p_orn;
+    });
+
+    // Deal with spin.
+    auto spin_view = registry.view<spin_angle, spin, present_spin_angle, procedural_tag>(exclude_sleeping_disabled);
+
+    spin_view.each([interpolation_dt] (spin_angle &angle, spin &spin, present_spin_angle &pre) {
+        pre.s = angle.s + spin.s * interpolation_dt;
     });
 
     for (auto [e, dis, p_spin] : registry.view<discontinuity_spin, present_spin_angle>().each()) {
