#include "edyn/sys/update_presentation.hpp"
#include "edyn/comp/position.hpp"
#include "edyn/comp/present_position.hpp"
#include "edyn/comp/orientation.hpp"
#include "edyn/comp/present_orientation.hpp"
#include "edyn/comp/linvel.hpp"
#include "edyn/comp/angvel.hpp"
#include "edyn/comp/spin.hpp"
#include "edyn/comp/tag.hpp"
#include "edyn/context/settings.hpp"
#include "edyn/networking/comp/discontinuity.hpp"
#include <entt/entity/registry.hpp>

namespace edyn {

void update_presentation(entt::registry &registry, double sim_time, double time) {
    EDYN_ASSERT(!(time < sim_time));
    auto exclude = entt::exclude<sleeping_tag, disabled_tag>;
    auto linear_view = registry.view<position, linvel, present_position, procedural_tag>(exclude);
    auto angular_view = registry.view<orientation, angvel, present_orientation, procedural_tag>(exclude);
<<<<<<< HEAD
    auto spin_view = registry.view<spin_angle, spin, present_spin_angle, procedural_tag>(exclude);
    auto fixed_dt = registry.ctx().at<settings>().fixed_dt;
    auto sim_time = get_simulation_timestamp(registry);
    EDYN_ASSERT(!(time < sim_time));
=======
    const double fixed_dt = registry.ctx().at<settings>().fixed_dt;
    const auto dt = std::min(time - sim_time - fixed_dt, fixed_dt);
>>>>>>> 3d86ec7e

    linear_view.each([dt](position &pos, linvel &vel, present_position &pre) {
        pre = pos + vel * dt;
    });

    angular_view.each([dt](orientation &orn, angvel &vel, present_orientation &pre) {
        pre = integrate(orn, vel, dt);
    });

    spin_view.each([&] (spin_angle &angle, spin &spin, present_spin_angle &pre) {
        auto dt = std::min(scalar(time - fixed_dt - sim_time), fixed_dt);
        pre.s = angle.s + spin.s * dt;
    });

    auto discontinuity_view = registry.view<discontinuity, present_position, present_orientation>();
    discontinuity_view.each([](discontinuity &dis, present_position &p_pos, present_orientation &p_orn) {
        p_pos += dis.position_offset;
        p_orn = dis.orientation_offset * p_orn;
    });

    for (auto [e, dis, p_spin] : registry.view<discontinuity_spin, present_spin_angle>().each()) {
        p_spin.s += dis.offset;
    }
}

void snap_presentation(entt::registry &registry) {
    auto view = registry.view<position, orientation, present_position, present_orientation>();
    view.each([](position &pos, orientation &orn, present_position &p_pos, present_orientation &p_orn) {
        p_pos = pos;
        p_orn = orn;
    });

    registry.view<spin_angle, present_spin_angle>()
        .each([] (spin_angle &angle, present_spin_angle &p_angle)
    {
        p_angle.s = angle.s;
    });
}

}<|MERGE_RESOLUTION|>--- conflicted
+++ resolved
@@ -18,15 +18,9 @@
     auto exclude = entt::exclude<sleeping_tag, disabled_tag>;
     auto linear_view = registry.view<position, linvel, present_position, procedural_tag>(exclude);
     auto angular_view = registry.view<orientation, angvel, present_orientation, procedural_tag>(exclude);
-<<<<<<< HEAD
     auto spin_view = registry.view<spin_angle, spin, present_spin_angle, procedural_tag>(exclude);
-    auto fixed_dt = registry.ctx().at<settings>().fixed_dt;
-    auto sim_time = get_simulation_timestamp(registry);
-    EDYN_ASSERT(!(time < sim_time));
-=======
     const double fixed_dt = registry.ctx().at<settings>().fixed_dt;
     const auto dt = std::min(time - sim_time - fixed_dt, fixed_dt);
->>>>>>> 3d86ec7e
 
     linear_view.each([dt](position &pos, linvel &vel, present_position &pre) {
         pre = pos + vel * dt;
@@ -37,7 +31,6 @@
     });
 
     spin_view.each([&] (spin_angle &angle, spin &spin, present_spin_angle &pre) {
-        auto dt = std::min(scalar(time - fixed_dt - sim_time), fixed_dt);
         pre.s = angle.s + spin.s * dt;
     });
 
@@ -59,9 +52,7 @@
         p_orn = orn;
     });
 
-    registry.view<spin_angle, present_spin_angle>()
-        .each([] (spin_angle &angle, present_spin_angle &p_angle)
-    {
+    registry.view<spin_angle, present_spin_angle>().each([](spin_angle &angle, present_spin_angle &p_angle) {
         p_angle.s = angle.s;
     });
 }
