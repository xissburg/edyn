--- conflicted
+++ resolved
@@ -5,11 +5,7 @@
 #include "edyn/comp/present_orientation.hpp"
 #include "edyn/comp/linvel.hpp"
 #include "edyn/comp/angvel.hpp"
-<<<<<<< HEAD
 #include "edyn/comp/spin.hpp"
-#include "edyn/comp/island.hpp"
-=======
->>>>>>> b7e58e27
 #include "edyn/comp/tag.hpp"
 #include "edyn/context/settings.hpp"
 #include "edyn/util/island_util.hpp"
@@ -22,14 +18,9 @@
 
 void update_presentation(entt::registry &registry, double time) {
     auto exclude = entt::exclude<sleeping_tag, disabled_tag>;
-<<<<<<< HEAD
-    auto linear_view = registry.view<position, linvel, present_position, island_resident, procedural_tag>(exclude);
-    auto angular_view = registry.view<orientation, angvel, present_orientation, island_resident, procedural_tag>(exclude);
-    auto spin_view = registry.view<spin_angle, spin, present_spin_angle, island_resident>();
-=======
     auto linear_view = registry.view<position, linvel, present_position, procedural_tag>(exclude);
     auto angular_view = registry.view<orientation, angvel, present_orientation, procedural_tag>(exclude);
->>>>>>> b7e58e27
+    auto spin_view = registry.view<spin_angle, spin, present_spin_angle, procedural_tag>(exclude);
     auto fixed_dt = registry.ctx().at<settings>().fixed_dt;
     auto worker_time = get_simulation_timestamp(registry);
     EDYN_ASSERT(!(time < worker_time));
@@ -45,9 +36,7 @@
     });
 
     spin_view.each([&] (spin_angle &angle, spin &spin, present_spin_angle &pre, island_resident &resident) {
-        EDYN_ASSERT(registry.valid(resident.island_entity));
-        auto &isle_time = timestamp_view.get<island_timestamp>(resident.island_entity);
-        auto dt = std::min(scalar(time - fixed_dt - isle_time.value), fixed_dt);
+        auto dt = std::min(scalar(time - fixed_dt - worker_time), fixed_dt);
         pre.s = angle.s + spin.s * dt;
     });
 
