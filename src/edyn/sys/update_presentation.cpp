#include "edyn/sys/update_presentation.hpp"
#include "edyn/comp/position.hpp"
#include "edyn/comp/present_position.hpp"
#include "edyn/comp/orientation.hpp"
#include "edyn/comp/present_orientation.hpp"
#include "edyn/comp/linvel.hpp"
#include "edyn/comp/angvel.hpp"
#include "edyn/comp/spin.hpp"
#include "edyn/comp/island.hpp"
#include "edyn/comp/tag.hpp"
#include "edyn/context/settings.hpp"
#include "edyn/networking/comp/discontinuity.hpp"
#include <entt/entity/registry.hpp>

namespace edyn {

void update_presentation(entt::registry &registry, double time) {
    auto timestamp_view = registry.view<island_timestamp>();
    auto exclude = entt::exclude<sleeping_tag, disabled_tag>;
    auto linear_view = registry.view<position, linvel, present_position, island_resident, procedural_tag>(exclude);
    auto angular_view = registry.view<orientation, angvel, present_orientation, island_resident, procedural_tag>(exclude);
<<<<<<< HEAD
    auto spin_view = registry.view<spin_angle, spin, present_spin_angle, island_resident>();
    auto fixed_dt = registry.ctx<settings>().fixed_dt;
=======
    auto fixed_dt = registry.ctx().at<settings>().fixed_dt;
>>>>>>> 94414833

    linear_view.each([&](position &pos, linvel &vel, present_position &pre, island_resident &resident) {
        EDYN_ASSERT(registry.valid(resident.island_entity));
        auto &isle_time = timestamp_view.get<island_timestamp>(resident.island_entity);
        EDYN_ASSERT(!(time < isle_time.value));
        auto dt = std::min(scalar(time - fixed_dt - isle_time.value), fixed_dt);
        pre = pos + vel * dt;
    });

    angular_view.each([&](orientation &orn, angvel &vel, present_orientation &pre, island_resident &resident) {
        EDYN_ASSERT(registry.valid(resident.island_entity));
        auto &isle_time = timestamp_view.get<island_timestamp>(resident.island_entity);
        EDYN_ASSERT(!(time < isle_time.value));
        auto dt = std::min(scalar(time - fixed_dt - isle_time.value), fixed_dt);
        pre = integrate(orn, vel, dt);
    });

    spin_view.each([&] (spin_angle &angle, spin &spin, present_spin_angle &pre, island_resident &resident) {
        EDYN_ASSERT(registry.valid(resident.island_entity));
        auto &isle_time = timestamp_view.get<island_timestamp>(resident.island_entity);
        auto dt = std::min(scalar(time - fixed_dt - isle_time.value), fixed_dt);
        pre.s = angle.s + spin.s * dt;
    });

    auto discontinuity_view = registry.view<discontinuity, present_position, present_orientation>();
    discontinuity_view.each([](discontinuity &dis, present_position &p_pos, present_orientation &p_orn) {
        p_pos += dis.position_offset;
        p_orn = dis.orientation_offset * p_orn;
    });

    for (auto [e, dis, p_spin] : registry.view<discontinuity_spin, present_spin_angle>().each()) {
        p_spin.s += dis.offset;
    }
}

void snap_presentation(entt::registry &registry) {
    auto view = registry.view<position, orientation, present_position, present_orientation>();
    view.each([](position &pos, orientation &orn, present_position &p_pos, present_orientation &p_orn) {
        p_pos = pos;
        p_orn = orn;
    });

    registry.view<spin_angle, present_spin_angle>()
        .each([] (spin_angle &angle, present_spin_angle &p_angle)
    {
        p_angle.s = angle.s;
    });
}

}<|MERGE_RESOLUTION|>--- conflicted
+++ resolved
@@ -19,12 +19,8 @@
     auto exclude = entt::exclude<sleeping_tag, disabled_tag>;
     auto linear_view = registry.view<position, linvel, present_position, island_resident, procedural_tag>(exclude);
     auto angular_view = registry.view<orientation, angvel, present_orientation, island_resident, procedural_tag>(exclude);
-<<<<<<< HEAD
     auto spin_view = registry.view<spin_angle, spin, present_spin_angle, island_resident>();
-    auto fixed_dt = registry.ctx<settings>().fixed_dt;
-=======
     auto fixed_dt = registry.ctx().at<settings>().fixed_dt;
->>>>>>> 94414833
 
     linear_view.each([&](position &pos, linvel &vel, present_position &pre, island_resident &resident) {
         EDYN_ASSERT(registry.valid(resident.island_entity));
