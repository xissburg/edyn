#include "edyn/constraints/contact_constraint.hpp"
#include "edyn/constraints/constraint_row.hpp"
#include "edyn/comp/position.hpp"
#include "edyn/comp/orientation.hpp"
#include "edyn/comp/linvel.hpp"
#include "edyn/comp/angvel.hpp"
#include "edyn/comp/delta_linvel.hpp"
#include "edyn/comp/delta_angvel.hpp"
#include "edyn/comp/spin.hpp"
#include "edyn/comp/material.hpp"
#include "edyn/comp/mass.hpp"
#include "edyn/comp/inertia.hpp"
#include "edyn/collision/contact_point.hpp"
#include "edyn/constraints/constraint_impulse.hpp"
#include "edyn/dynamics/row_cache.hpp"
#include "edyn/util/constraint_util.hpp"
#include <entt/entity/registry.hpp>

namespace edyn {

struct row_start_index_contact_constraint {
    size_t value;
};

template<>
void prepare_constraints<contact_constraint>(entt::registry &registry, row_cache &cache, scalar dt) {
    auto body_view = registry.view<position, orientation, linvel, angvel, mass_inv, inertia_world_inv, delta_linvel, delta_angvel>();
    auto con_view = registry.view<contact_constraint, contact_point>();
    auto imp_view = registry.view<constraint_impulse>();
    auto spin_view = registry.view<spin>();

    size_t start_idx = cache.rows.size();
    registry.ctx_or_set<row_start_index_contact_constraint>().value = start_idx;

    size_t num_rows_per_constraint = 2;
    cache.rows.reserve(cache.rows.size() + con_view.size() * num_rows_per_constraint);

    con_view.each([&] (entt::entity entity, contact_constraint &con, contact_point &cp) {
        auto [posA, ornA, linvelA, angvelA, inv_mA, inv_IA, dvA, dwA] =
            body_view.get<position, orientation, linvel, angvel, mass_inv, inertia_world_inv, delta_linvel, delta_angvel>(con.body[0]);
        auto [posB, ornB, linvelB, angvelB, inv_mB, inv_IB, dvB, dwB] =
            body_view.get<position, orientation, linvel, angvel, mass_inv, inertia_world_inv, delta_linvel, delta_angvel>(con.body[1]);
        auto &imp = imp_view.get(entity);

<<<<<<< HEAD
        auto spinvelA = vector3_zero;
        auto spinvelB = vector3_zero;

        if (spin_view.contains(con.body[0])) {
            auto &s = spin_view.get(con.body[0]);
            spinvelA = quaternion_x(ornA) * scalar(s);
        }

        if (spin_view.contains(con.body[1])) {
            auto &s = spin_view.get(con.body[1]);
            spinvelB = quaternion_x(ornB) * scalar(s);
        }

        auto normal = rotate(ornB, cp.normalB);
=======
        auto normal = cp.normal;
>>>>>>> 11592365
        auto rA = rotate(ornA, cp.pivotA);
        auto rB = rotate(ornB, cp.pivotB);
        auto vA = linvelA + cross(angvelA + spinvelA, rA);
        auto vB = linvelB + cross(angvelB + spinvelB, rB);
        auto relvel = vA - vB;
        auto normal_relvel = dot(relvel, normal);

        // Create normal row.
        auto &normal_row = cache.rows.emplace_back();
        normal_row.J = {normal, cross(rA, normal), -normal, -cross(rB, normal)};
        normal_row.inv_mA = inv_mA; normal_row.inv_IA = inv_IA;
        normal_row.inv_mB = inv_mB; normal_row.inv_IB = inv_IB;
        normal_row.dvA = &dvA; normal_row.dwA = &dwA;
        normal_row.dvB = &dvB; normal_row.dwB = &dwB;
        normal_row.impulse = imp.values[0];
        normal_row.lower_limit = 0;

        if (con.stiffness < large_scalar) {
            auto spring_force = cp.distance * con.stiffness;
            auto damper_force = normal_relvel * con.damping;
            normal_row.upper_limit = std::abs(spring_force + damper_force) * dt;
        } else {
            normal_row.upper_limit = large_scalar;
        }

        auto penetration = dot(posA + rA - posB - rB, normal);
        auto pvel = penetration / dt;

        auto normal_options = constraint_row_options{};
        normal_options.restitution = cp.restitution;
        normal_options.error = 0;

        // If not penetrating and the velocity necessary to touch in `dt` seconds
        // is smaller than the bounce velocity, it should apply an impulse that
        // will prevent penetration after the following physics update.
        if (penetration > 0 && pvel > -cp.restitution * normal_relvel) {
            normal_options.error = std::max(pvel, scalar(0));
        } else {
            // If this is a resting contact and it is penetrating, apply impulse to push it out.
            //if (cp.lifetime > 0) {
                normal_options.error = std::min(pvel, scalar(0));
            //}
        }

        prepare_row(normal_row, normal_options, linvelA, linvelB, angvelA, angvelB);
        warm_start(normal_row);

        // Create friction row.
        auto tangent_relvel = relvel - normal * normal_relvel;
        auto tangent_relspd = length(tangent_relvel);
        auto tangent = tangent_relspd > EDYN_EPSILON ?
            tangent_relvel / tangent_relspd : vector3_x;

        auto &friction_row = cache.rows.emplace_back();
        friction_row.J = {tangent, cross(rA, tangent), -tangent, -cross(rB, tangent)};
        friction_row.inv_mA = inv_mA; friction_row.inv_IA = inv_IA;
        friction_row.inv_mB = inv_mB; friction_row.inv_IB = inv_IB;
        friction_row.dvA = &dvA; friction_row.dwA = &dwA; friction_row.dsA = registry.try_get<delta_spin>(con.body[0]);
        friction_row.dvB = &dvB; friction_row.dwB = &dwB; friction_row.dsB = registry.try_get<delta_spin>(con.body[1]);
        friction_row.impulse = imp.values[1];
        // friction_row limits are calculated in `iterate_contact_constraints`
        // using the normal impulse.
        friction_row.lower_limit = friction_row.upper_limit = 0;
        friction_row.use_spin[0] = true;
        friction_row.use_spin[1] = true;
        friction_row.spin_axis[0] = quaternion_x(ornA);
        friction_row.spin_axis[1] = quaternion_x(ornB);

        prepare_row(friction_row, {}, linvelA, linvelB, angvelA + spinvelA, angvelB + spinvelB);
        warm_start(friction_row);

        con.m_friction = cp.friction;

        cache.con_num_rows.push_back(num_rows_per_constraint);
    });
}

template<>
void iterate_constraints<contact_constraint>(entt::registry &registry, row_cache &cache, scalar dt) {
    auto con_view = registry.view<contact_constraint>();
    auto row_idx = registry.ctx<row_start_index_contact_constraint>().value;

    con_view.each([&] (contact_constraint &con) {
        const auto &normal_row = cache.rows[row_idx++];
        auto &friction_row = cache.rows[row_idx++];
        auto friction_impulse = std::abs(normal_row.impulse * con.m_friction);
        friction_row.lower_limit = -friction_impulse;
        friction_row.upper_limit = friction_impulse;
    });
}

}<|MERGE_RESOLUTION|>--- conflicted
+++ resolved
@@ -42,7 +42,6 @@
             body_view.get<position, orientation, linvel, angvel, mass_inv, inertia_world_inv, delta_linvel, delta_angvel>(con.body[1]);
         auto &imp = imp_view.get(entity);
 
-<<<<<<< HEAD
         auto spinvelA = vector3_zero;
         auto spinvelB = vector3_zero;
 
@@ -56,10 +55,7 @@
             spinvelB = quaternion_x(ornB) * scalar(s);
         }
 
-        auto normal = rotate(ornB, cp.normalB);
-=======
         auto normal = cp.normal;
->>>>>>> 11592365
         auto rA = rotate(ornA, cp.pivotA);
         auto rB = rotate(ornB, cp.pivotB);
         auto vA = linvelA + cross(angvelA + spinvelA, rA);
