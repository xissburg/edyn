--- conflicted
+++ resolved
@@ -38,24 +38,20 @@
     auto &linvelB = registry.get<linvel>(con.body[1]);
     auto &angvelB = registry.get<angvel>(con.body[1]);
 
-<<<<<<< HEAD
     auto spinvelA = vector3_zero;
     auto spinvelB = vector3_zero;
 
-    if (auto s = registry.try_get<const spin>(rel.entity[0])) {
+    if (auto s = registry.try_get<spin>(con.body[0])) {
         auto axis = rotate(ornA, vector3_x);
         spinvelA = axis * *s;
     }
 
-    if (auto s = registry.try_get<const spin>(rel.entity[1])) {
+    if (auto s = registry.try_get<spin>(con.body[1])) {
         auto axis = rotate(ornB, vector3_x);
         spinvelB = axis * *s;
     }
 
-    auto &cp = registry.get<const contact_point>(entity);
-=======
     auto &cp = registry.get<contact_point>(entity);
->>>>>>> 94f60c86
 
     auto rA = rotate(ornA, cp.pivotA);
     auto rB = rotate(ornB, cp.pivotB);
