#include "edyn/constraints/contact_constraint.hpp"
#include "edyn/comp/relation.hpp"
#include "edyn/comp/contact_manifold.hpp"
#include "edyn/comp/constraint.hpp"
#include "edyn/comp/constraint_row.hpp"
#include "edyn/comp/position.hpp"
#include "edyn/comp/orientation.hpp"
#include "edyn/comp/shape.hpp"
#include "edyn/comp/linvel.hpp"
#include "edyn/comp/angvel.hpp"
<<<<<<< HEAD
#include "edyn/comp/spin.hpp"
#include "edyn/comp/matter.hpp"
=======
#include "edyn/comp/material.hpp"
>>>>>>> 9c790bdf
#include "edyn/math/constants.hpp"
#include "edyn/math/matrix3x3.hpp"
#include "edyn/util/array.hpp"

#include <entt/entt.hpp>

namespace edyn {

void contact_constraint::prepare(entt::entity entity, constraint &con, const relation &rel, entt::registry &registry, scalar dt) {
<<<<<<< HEAD
    auto &posA = registry.get<const position   >(rel.entity[0]);
    auto &ornA = registry.get<const orientation>(rel.entity[0]);
    auto &posB = registry.get<const position   >(rel.entity[1]);
    auto &ornB = registry.get<const orientation>(rel.entity[1]);
=======
    auto &posA   = registry.get<const position   >(rel.entity[0]);
    auto &ornA   = registry.get<const orientation>(rel.entity[0]);
    auto &posB   = registry.get<const position   >(rel.entity[1]);
    auto &ornB   = registry.get<const orientation>(rel.entity[1]);
>>>>>>> 9c790bdf
    
    auto &linvelA = registry.get<const linvel>(rel.entity[0]);
    auto &angvelA = registry.get<const angvel>(rel.entity[0]);
    auto &linvelB = registry.get<const linvel>(rel.entity[1]);
    auto &angvelB = registry.get<const angvel>(rel.entity[1]);
<<<<<<< HEAD

    auto spinvelA = vector3_zero;
    auto spinvelB = vector3_zero;

    if (auto s = registry.try_get<const spin>(rel.entity[0])) {
        auto axis = rotate(ornA, vector3_x);
        spinvelA = axis * *s;
    }

    if (auto s = registry.try_get<const spin>(rel.entity[1])) {
        auto axis = rotate(ornB, vector3_x);
        spinvelB = axis * *s;
    }

    // Configure constraint rows.
    auto &manifold = registry.get<const contact_manifold>(entity);
=======
>>>>>>> 9c790bdf

    // Configure constraint rows.
    auto &manifold = registry.get<const contact_manifold>(entity);

    for (size_t i = 0; i < manifold.num_points; ++i) {
        auto &cp = manifold.point[i];

        auto rA = rotate(ornA, cp.pivotA);
        auto rB = rotate(ornB, cp.pivotB);
        auto normal = rotate(ornB, cp.normalB);

        auto vA = linvelA + cross(angvelA + spinvelA, rA);
        auto vB = linvelB + cross(angvelB + spinvelB, rB);
        auto relvel = vA - vB;
        auto normal_relvel = dot(relvel, normal);

        auto &normal_row = registry.get<constraint_row>(cp.normal_row_entity);
        normal_row.J = {normal, cross(rA, normal), -normal, -cross(rB, normal)};
        normal_row.lower_limit = 0;

        if (stiffness < large_scalar) {
            auto spring_force = cp.distance * stiffness;
            auto damper_force = normal_relvel * damping;
            normal_row.upper_limit = std::abs(spring_force + damper_force) * dt;
        } else {
            normal_row.upper_limit = large_scalar;
        }

        auto rel = posA + rA - posB - rB;
        auto penetration = dot(rel, normal);
        auto pvel = penetration / dt;

        normal_row.error = 0;

        // If not penetrating and the velocity necessary to touch in `dt` seconds
        // is smaller than the bounce velocity, it should apply an impulse that
        // will prevent penetration after the following physics update.
        if (penetration > 0 && pvel > -cp.restitution * normal_relvel) {
            normal_row.error = std::max(pvel, scalar(0));
        } else {
            // If this is a resting contact and it is penetrating, apply impulse to push it out.
            //if (cp.lifetime > 0) {
                constexpr scalar contact_erp = 0.2;
                normal_row.error = std::min(pvel, scalar(0)) * contact_erp;
            //}
        }
        
        auto tangent_relvel = relvel - normal * normal_relvel;
        auto tangent_relspd = length(tangent_relvel);
        auto tangent = tangent_relspd > EDYN_EPSILON ? tangent_relvel / tangent_relspd : vector3_x;

        auto &friction_row = registry.get<constraint_row>(cp.friction_row_entity);
        friction_row.J = {tangent, cross(rA, tangent), -tangent, -cross(rB, tangent)};
        friction_row.error = 0;
        // friction_row limits are calculated in `iteration(...)` using the normal impulse.
        friction_row.lower_limit = friction_row.upper_limit = 0;
    }
}

void contact_constraint::iteration(entt::entity entity, constraint &con, const relation &rel, entt::registry &registry, scalar dt) {
    auto &manifold = registry.get<const contact_manifold>(entity);

    for (size_t i = 0; i < manifold.num_points; ++i) {
        auto &cp = manifold.point.at(i);
        //auto &cp = manifold.point[i];
        auto &normal_row = registry.get<constraint_row>(cp.normal_row_entity);
        auto friction_impulse = std::abs(normal_row.impulse * cp.friction);

        auto &friction_row = registry.get<constraint_row>(cp.friction_row_entity);
        friction_row.lower_limit = -friction_impulse;
        friction_row.upper_limit = friction_impulse;
    }
}

}<|MERGE_RESOLUTION|>--- conflicted
+++ resolved
@@ -8,12 +8,8 @@
 #include "edyn/comp/shape.hpp"
 #include "edyn/comp/linvel.hpp"
 #include "edyn/comp/angvel.hpp"
-<<<<<<< HEAD
 #include "edyn/comp/spin.hpp"
-#include "edyn/comp/matter.hpp"
-=======
 #include "edyn/comp/material.hpp"
->>>>>>> 9c790bdf
 #include "edyn/math/constants.hpp"
 #include "edyn/math/matrix3x3.hpp"
 #include "edyn/util/array.hpp"
@@ -23,23 +19,15 @@
 namespace edyn {
 
 void contact_constraint::prepare(entt::entity entity, constraint &con, const relation &rel, entt::registry &registry, scalar dt) {
-<<<<<<< HEAD
     auto &posA = registry.get<const position   >(rel.entity[0]);
     auto &ornA = registry.get<const orientation>(rel.entity[0]);
     auto &posB = registry.get<const position   >(rel.entity[1]);
     auto &ornB = registry.get<const orientation>(rel.entity[1]);
-=======
-    auto &posA   = registry.get<const position   >(rel.entity[0]);
-    auto &ornA   = registry.get<const orientation>(rel.entity[0]);
-    auto &posB   = registry.get<const position   >(rel.entity[1]);
-    auto &ornB   = registry.get<const orientation>(rel.entity[1]);
->>>>>>> 9c790bdf
     
     auto &linvelA = registry.get<const linvel>(rel.entity[0]);
     auto &angvelA = registry.get<const angvel>(rel.entity[0]);
     auto &linvelB = registry.get<const linvel>(rel.entity[1]);
     auto &angvelB = registry.get<const angvel>(rel.entity[1]);
-<<<<<<< HEAD
 
     auto spinvelA = vector3_zero;
     auto spinvelB = vector3_zero;
@@ -53,11 +41,6 @@
         auto axis = rotate(ornB, vector3_x);
         spinvelB = axis * *s;
     }
-
-    // Configure constraint rows.
-    auto &manifold = registry.get<const contact_manifold>(entity);
-=======
->>>>>>> 9c790bdf
 
     // Configure constraint rows.
     auto &manifold = registry.get<const contact_manifold>(entity);
