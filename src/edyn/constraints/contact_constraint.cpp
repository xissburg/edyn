--- conflicted
+++ resolved
@@ -50,15 +50,11 @@
         // Create normal row, i.e. non-penetration constraint.
         auto &normal_row = cache.add_row_with_spin();
         normal_row.J = {normal, cross(rA, normal), -normal, -cross(rB, normal)};
-<<<<<<< HEAD
-        normal_row.impulse = impulse[pt_idx];
+        normal_row.impulse = cp.normal_impulse;
         normal_row.use_spin[0] = true;
         normal_row.use_spin[1] = true;
         normal_row.spin_axis[0] = spin_axisA;
         normal_row.spin_axis[1] = spin_axisB;
-=======
-        normal_row.impulse = cp.normal_impulse;
->>>>>>> 41bdf20c
         normal_row.lower_limit = 0;
 
         auto &normal_options = cache.get_options();
