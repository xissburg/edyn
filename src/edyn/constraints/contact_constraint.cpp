#include "edyn/constraints/contact_constraint.hpp"
<<<<<<< HEAD
#include "edyn/constraints/constraint_row.hpp"
#include "edyn/comp/position.hpp"
#include "edyn/comp/orientation.hpp"
#include "edyn/comp/linvel.hpp"
#include "edyn/comp/angvel.hpp"
#include "edyn/comp/delta_linvel.hpp"
#include "edyn/comp/delta_angvel.hpp"
#include "edyn/comp/spin.hpp"
#include "edyn/comp/material.hpp"
#include "edyn/comp/mass.hpp"
#include "edyn/comp/inertia.hpp"
#include "edyn/comp/origin.hpp"
=======
>>>>>>> b7e58e27
#include "edyn/comp/roll_direction.hpp"
#include "edyn/collision/contact_point.hpp"
#include "edyn/collision/contact_manifold.hpp"
#include "edyn/dynamics/position_solver.hpp"
#include "edyn/dynamics/row_cache.hpp"
#include "edyn/math/constants.hpp"
#include "edyn/math/transform.hpp"
#include "edyn/context/settings.hpp"
#include <entt/entity/registry.hpp>

namespace edyn {

void contact_constraint::prepare(
    const entt::registry &registry, entt::entity entity, const contact_manifold &manifold,
    constraint_row_prep_cache &cache, scalar dt,
    const vector3 &originA, const vector3 &posA, const quaternion &ornA,
    const vector3 &linvelA, const vector3 &angvelA,
    scalar inv_mA, const matrix3x3 &inv_IA,
    const vector3 &originB, const vector3 &posB, const quaternion &ornB,
    const vector3 &linvelB, const vector3 &angvelB,
    scalar inv_mB, const matrix3x3 &inv_IB) {

<<<<<<< HEAD
        auto dsA = vector3_zero;
        auto dsB = vector3_zero;

        if (normal_row.dsA != nullptr) {
            dsA = normal_row.spin_axis[0] * *normal_row.dsA;
        }

        if (normal_row.dsB != nullptr) {
            dsB = normal_row.spin_axis[1] * *normal_row.dsB;
        }

        for (auto i = 0; i < 2; ++i) {
            auto &friction_row = friction_rows[i];
            auto delta_relspd = get_relative_speed(friction_row.J,
                                                   *normal_row.dvA, *normal_row.dwA + dsA,
                                                   *normal_row.dvB, *normal_row.dwB + dsB);
            delta_impulse[i] = (friction_row.rhs - delta_relspd) * friction_row.eff_mass;
            impulse[i] = friction_row.impulse + delta_impulse[i];
        }

        auto impulse_len_sqr = length_sqr(impulse);
        auto max_impulse_len = friction_row_pair.friction_coefficient * normal_row.impulse;
=======
    auto &settings = registry.ctx().at<edyn::settings>();
>>>>>>> b7e58e27

    // Create constraint rows for each contact point.
    for (unsigned pt_idx = 0; pt_idx < manifold.num_points; ++pt_idx) {
        auto &cp = manifold.get_point(pt_idx);

        EDYN_ASSERT(length_sqr(cp.normal) > EDYN_EPSILON);
        auto normal = cp.normal;
        auto pivotA = to_world_space(cp.pivotA, originA, ornA);
        auto pivotB = to_world_space(cp.pivotB, originB, ornB);
        auto rA = pivotA - posA;
        auto rB = pivotB - posB;

        // Create normal row, i.e. non-penetration constraint.
        auto &normal_row = cache.add_row();
        normal_row.J = {normal, cross(rA, normal), -normal, -cross(rB, normal)};
        normal_row.impulse = impulse[pt_idx];
        normal_row.lower_limit = 0;

        auto &normal_options = cache.get_options();

        // Do not use the traditional restitution path if the restitution solver
        // is being used.
        if (settings.num_restitution_iterations == 0) {
            normal_options.restitution = cp.restitution;
        }

        if (cp.distance < 0) {
            if (cp.stiffness < large_scalar) {
                auto vA = linvelA + cross(angvelA, rA);
                auto vB = linvelB + cross(angvelB, rB);
                auto relvel = vA - vB;
                auto normal_relvel = dot(relvel, normal);
                // Divide stiffness by number of points for correct force
                // distribution. All points have the same stiffness.
                auto spring_force = cp.distance * cp.stiffness / manifold.num_points;
                auto damper_force = normal_relvel * cp.damping / manifold.num_points;
                normal_row.upper_limit = std::abs(spring_force + damper_force) * dt;
                normal_options.error = -large_scalar;
            } else {
                normal_row.upper_limit = large_scalar;
            }
        } else if (cp.stiffness >= large_scalar) {
            // It is not penetrating thus apply an impulse that will prevent
            // penetration after the following physics update.
            normal_options.error = cp.distance / dt;
            normal_row.upper_limit = large_scalar;
        }

<<<<<<< HEAD
        // Apply delta impulse.
        for (auto i = 0; i < 2; ++i) {
            auto &friction_row = friction_rows[i];
            friction_row.impulse = impulse[i];

            *normal_row.dvA += normal_row.inv_mA * friction_row.J[0] * delta_impulse[i];
            *normal_row.dvB += normal_row.inv_mB * friction_row.J[2] * delta_impulse[i];

            auto deltaA = normal_row.inv_IA * friction_row.J[1] * delta_impulse[i];
            auto deltaB = normal_row.inv_IB * friction_row.J[3] * delta_impulse[i];

            // Split spin impulse as in `apply_angular_impulse`.
            if (normal_row.dsA) {
                auto spin = dot(normal_row.spin_axis[0], deltaA);
                *normal_row.dsA += spin;
                *normal_row.dwA += deltaA - normal_row.spin_axis[0] * spin;
            } else {
                *normal_row.dwA += deltaA;
            }

            if (normal_row.dsB) {
                auto spin = dot(normal_row.spin_axis[1], deltaB);
                *normal_row.dsB += spin;
                *normal_row.dwB += deltaB - normal_row.spin_axis[1] * spin;
            } else {
                *normal_row.dwB += deltaB;
            }
        }
    }

    void apply_friction_angular_impulse(scalar impulse,
                                        contact_friction_row &row,
                                        constraint_row &normal_row,
                                        size_t ent_idx) {
        auto idx_J = ent_idx * 2 + 1;
        matrix3x3 inv_I;
        delta_angvel *dw;
        delta_spin *ds;

        if (ent_idx == 0) {
            inv_I = normal_row.inv_IA;
            dw = normal_row.dwA;
            ds = normal_row.dsA;
        } else {
            inv_I = normal_row.inv_IB;
            dw = normal_row.dwB;
            ds = normal_row.dsB;
        }

        auto delta = inv_I * row.J[idx_J] * impulse;

        if (ds) {
            // Split delta in a spin component and an angular component.
            auto spin = dot(normal_row.spin_axis[ent_idx], delta);
            *ds += spin;
            // Subtract spin to obtain only angular component.
            *dw += delta - normal_row.spin_axis[ent_idx] * spin;
        } else {
            *dw += delta;
        }
    }

    void apply_friction_impulse(scalar impulse, contact_friction_row &row, constraint_row &normal_row) {
        // Apply linear impulse.
        *normal_row.dvA += normal_row.inv_mA * row.J[0] * impulse;
        *normal_row.dvB += normal_row.inv_mB * row.J[2] * impulse;

        // Apply angular impulse.
        apply_friction_angular_impulse(impulse, row, normal_row, 0);
        apply_friction_angular_impulse(impulse, row, normal_row, 1);
    }

    void warm_start_friction(contact_friction_row &row, constraint_row &normal_row) {
        apply_friction_impulse(row.impulse, row, normal_row);
    }
}

template<>
void prepare_constraints<contact_constraint>(entt::registry &registry, row_cache &cache, scalar dt) {
    auto body_view = registry.view<position, orientation, linvel, angvel,
                                   mass_inv, inertia_world_inv,
                                   delta_linvel, delta_angvel>();
    auto con_view = registry.view<contact_constraint, contact_manifold>();
    auto origin_view = registry.view<origin>();
    auto spin_view = registry.view<spin, delta_spin>();
    auto roll_dir_view = registry.view<roll_direction>();
    auto &settings = registry.ctx().at<edyn::settings>();

    cache.rows.reserve(cache.rows.size() + con_view.size_hint());

    auto &ctx = registry.ctx().at<internal::contact_constraint_context>();
    ctx.row_start_index = cache.rows.size();
    ctx.row_count_start_index = cache.con_num_rows.size();
    ctx.friction_rows.clear();
    ctx.friction_rows.reserve(con_view.size_hint());
    ctx.roll_friction_rows.clear();
=======
        // Create special friction rows.
        auto &friction_row = cache.add_friction_row();
        friction_row.friction_coefficient = cp.friction;
>>>>>>> b7e58e27

        vector3 tangents[2];
        plane_space(normal, tangents[0], tangents[1]);

<<<<<<< HEAD
        auto [posA, ornA, linvelA, angvelA, inv_mA, inv_IA, dvA, dwA] = body_view.get(body[0]);
        auto [posB, ornB, linvelB, angvelB, inv_mB, inv_IB, dvB, dwB] = body_view.get(body[1]);

        auto spinvelA = vector3_zero;
        auto spinvelB = vector3_zero;
        auto spin_axisA = vector3_zero;
        auto spin_axisB = vector3_zero;
        delta_spin *delta_spinA = nullptr, *delta_spinB = nullptr;

        if (spin_view.contains(con.body[0])) {
            auto &s = spin_view.get<spin>(con.body[0]);
            spin_axisA = quaternion_x(ornA);
            spinvelA = spin_axisA * scalar(s);
            delta_spinA = &spin_view.get<delta_spin>(con.body[0]);
        }

        if (spin_view.contains(con.body[1])) {
            auto &s = spin_view.get<spin>(con.body[1]);
            spin_axisB = quaternion_x(ornB);
            spinvelB = spin_axisB * scalar(s);
            delta_spinB = &spin_view.get<delta_spin>(con.body[1]);
        }

        auto originA = origin_view.contains(body[0]) ? origin_view.get<origin>(body[0]) : static_cast<vector3>(posA);
        auto originB = origin_view.contains(body[1]) ? origin_view.get<origin>(body[1]) : static_cast<vector3>(posB);

        // Store initial size of the constraint row cache so the number of rows
        // for this contact constraint can be calculated at the end.
        const auto row_start_index = cache.rows.size();

        // Create constraint rows for each contact point.
        for (unsigned pt_idx = 0; pt_idx < manifold.num_points; ++pt_idx) {
            auto &cp = manifold.get_point(pt_idx);

            EDYN_ASSERT(length_sqr(cp.normal) > EDYN_EPSILON);
            auto normal = cp.normal;
            auto pivotA = to_world_space(cp.pivotA, originA, ornA);
            auto pivotB = to_world_space(cp.pivotB, originB, ornB);
            auto rA = pivotA - posA;
            auto rB = pivotB - posB;

            // Create normal row, i.e. non-penetration constraint.
            auto &normal_row = cache.rows.emplace_back();
            normal_row.J = {normal, cross(rA, normal), -normal, -cross(rB, normal)};
            normal_row.inv_mA = inv_mA; normal_row.inv_IA = inv_IA;
            normal_row.inv_mB = inv_mB; normal_row.inv_IB = inv_IB;
            normal_row.dvA = &dvA; normal_row.dwA = &dwA; normal_row.dsA = delta_spinA;
            normal_row.dvB = &dvB; normal_row.dwB = &dwB; normal_row.dsB = delta_spinB;
            normal_row.use_spin[0] = true;
            normal_row.use_spin[1] = true;
            normal_row.spin_axis[0] = spin_axisA;
            normal_row.spin_axis[1] = spin_axisB;
            normal_row.impulse = cp.normal_impulse;
            normal_row.lower_limit = 0;

            auto normal_options = constraint_row_options{};

            // Do not use the traditional restitution path if the restitution solver
            // is being used.
            if (settings.num_restitution_iterations == 0) {
                normal_options.restitution = cp.restitution;
            }

            if (cp.distance < 0) {
                if (cp.stiffness < large_scalar) {
                    auto vA = linvelA + cross(angvelA, rA);
                    auto vB = linvelB + cross(angvelB, rB);
                    auto relvel = vA - vB;
                    auto normal_relvel = dot(relvel, normal);
                    // Divide stiffness by number of points for correct force
                    // distribution. All points have the same stiffness.
                    auto spring_force = cp.distance * cp.stiffness / manifold.num_points;
                    auto damper_force = normal_relvel * cp.damping / manifold.num_points;
                    normal_row.upper_limit = std::abs(spring_force + damper_force) * dt;
                    normal_options.error = -large_scalar;
                } else {
                    normal_row.upper_limit = large_scalar;
                }
            } else if (cp.stiffness >= large_scalar) {
                // It is not penetrating thus apply an impulse that will prevent
                // penetration after the following physics update.
                normal_options.error = cp.distance / dt;
                normal_row.upper_limit = large_scalar;
            }

            prepare_row(normal_row, normal_options, linvelA, angvelA + spinvelA, linvelB, angvelB + spinvelB);
            warm_start(normal_row);
=======
        for (auto i = 0; i < 2; ++i) {
            auto &row_i = friction_row.row[i];
            row_i.J = {tangents[i], cross(rA, tangents[i]), -tangents[i], -cross(rB, tangents[i])};
            row_i.impulse = impulse[max_contacts + pt_idx * 2 + i];
            row_i.eff_mass = get_effective_mass(row_i.J, inv_mA, inv_IA, inv_mB, inv_IB);
            row_i.rhs = -get_relative_speed(row_i.J, linvelA, angvelA, linvelB, angvelB);
        }
>>>>>>> b7e58e27

        if (cp.roll_friction > 0) {
            auto &roll_row = cache.add_rolling_row();
            roll_row.friction_coefficient = cp.roll_friction;

            auto roll_dir_view = registry.view<roll_direction>();

            for (auto i = 0; i < 2; ++i) {
<<<<<<< HEAD
                auto &friction_row = friction_rows.row[i];
                friction_row.J = {tangents[i], cross(rA, tangents[i]), -tangents[i], -cross(rB, tangents[i])};
                friction_row.impulse = cp.friction_impulse[i];
                friction_row.eff_mass = get_effective_mass(friction_row.J, inv_mA, inv_IA, inv_mB, inv_IB);
                friction_row.rhs = -get_relative_speed(friction_row.J, linvelA, angvelA + spinvelA, linvelB, angvelB + spinvelB);
                warm_start_friction(friction_row, normal_row);
            }

            if (cp.roll_friction > 0) {
                auto &roll_rows = ctx.roll_friction_rows.emplace_back();
                roll_rows.friction_coefficient = cp.roll_friction;

                for (auto i = 0; i < 2; ++i) {
                    auto axis = tangents[i];

                    // If any of the bodies has a rolling direction, scale down the
                    // axis by the projection of the roll direction onto the axis,
                    // thus preventing impulses in the undesired directions.
                    for (auto j = 0; j < 2; ++j) {
                        if (roll_dir_view.contains(body[j])) {
                            auto roll_dir = rotate(ornA, roll_dir_view.get<roll_direction>(body[j]));
                            axis *= dot(roll_dir, axis);
                        }
                    }

                    auto &roll_row = roll_rows.row[i];
                    roll_row.J = {vector3_zero, axis, vector3_zero, -axis};
                    roll_row.impulse = cp.rolling_friction_impulse[i];
                    auto J_invM_JT = dot(inv_IA * roll_row.J[1], roll_row.J[1]) +
                                     dot(inv_IB * roll_row.J[3], roll_row.J[3]);

                    if (J_invM_JT > EDYN_EPSILON) {
                        roll_row.eff_mass = scalar(1) / J_invM_JT;
                    } else {
                        roll_row.eff_mass = 0;
                    }

                    roll_row.rhs = -get_relative_speed(roll_row.J, linvelA, angvelA + spinvelA, linvelB, angvelB + spinvelB);
                    warm_start_friction(roll_row, normal_row);
                }
            }

            if (cp.spin_friction > 0) {
                auto &spin_row = cache.rows.emplace_back();
                spin_row.J = {vector3_zero, normal, vector3_zero, -normal};
                spin_row.inv_mA = inv_mA; spin_row.inv_IA = inv_IA;
                spin_row.inv_mB = inv_mB; spin_row.inv_IB = inv_IB;
                spin_row.dvA = &dvA; spin_row.dwA = &dwA; spin_row.dsA = delta_spinA;
                spin_row.dvB = &dvB; spin_row.dwB = &dwB; spin_row.dsB = delta_spinB;
                spin_row.use_spin[0] = true;
                spin_row.use_spin[1] = true;
                spin_row.spin_axis[0] = spin_axisA;
                spin_row.spin_axis[1] = spin_axisB;
                spin_row.impulse = cp.spin_friction_impulse;

                prepare_row(spin_row, {}, linvelA, angvelA + spinvelA, linvelB, angvelB + spinvelB);
                warm_start(spin_row);
=======
                auto axis = tangents[i];

                // If any of the bodies has a rolling direction, scale down the
                // axis by the projection of the roll direction onto the axis,
                // thus preventing impulses in the undesired directions.
                for (auto j = 0; j < 2; ++j) {
                    if (roll_dir_view.contains(body[j])) {
                        auto roll_dir = rotate(ornA, std::get<0>(roll_dir_view.get(body[j])));
                        axis *= dot(roll_dir, axis);
                    }
                }

                auto &row_i = roll_row.row[i];
                row_i.J = {vector3_zero, axis, vector3_zero, -axis};
                row_i.impulse = impulse[max_contacts + max_contacts * 2 + pt_idx * 2 + i];
                auto J_invM_JT = dot(inv_IA * row_i.J[1], row_i.J[1]) +
                                 dot(inv_IB * row_i.J[3], row_i.J[3]);
                row_i.eff_mass = J_invM_JT > EDYN_EPSILON ? scalar(1) / J_invM_JT : 0;
                row_i.rhs = -get_relative_speed(row_i.J, linvelA, angvelA, linvelB, angvelB);
>>>>>>> b7e58e27
            }
        }

        if (cp.spin_friction > 0) {
            auto &spin_row = cache.add_spinning_row();
            spin_row.friction_coefficient = cp.spin_friction;
            spin_row.J = {normal, -normal};
            spin_row.impulse = cp.spin_friction_impulse;

            auto J_invM_JT = dot(inv_IA * spin_row.J[0], spin_row.J[0]) +
                             dot(inv_IB * spin_row.J[1], spin_row.J[1]);
            EDYN_ASSERT(J_invM_JT > EDYN_EPSILON);
            spin_row.eff_mass = scalar(1) / J_invM_JT;
            spin_row.rhs = -(dot(spin_row.J[0], angvelA) + dot(spin_row.J[1], angvelB));
        }
    }
}

void contact_constraint::solve_position(position_solver &solver, contact_manifold &manifold) {
    // Solve position constraints by applying linear and angular corrections
    // iteratively. Based on Box2D's solver:
    // https://github.com/erincatto/box2d/blob/cd2c28dba83e4f359d08aeb7b70afd9e35e39eda/src/dynamics/b2_contact_solver.cpp#L676
    auto originA = solver.get_originA(), originB = solver.get_originB();
    auto &posA = *solver.posA, &posB = *solver.posB;
    auto &ornA = *solver.ornA, &ornB = *solver.ornB;

    for (unsigned pt_idx = 0; pt_idx < manifold.num_points; ++pt_idx) {
        auto &cp = manifold.get_point(pt_idx);

        // Ignore soft contacts.
        if (cp.stiffness < large_scalar) {
            continue;
        }

        auto pivotA = to_world_space(cp.pivotA, originA, ornA);
        auto pivotB = to_world_space(cp.pivotB, originB, ornB);

        switch (cp.normal_attachment) {
        case contact_normal_attachment::normal_on_A:
            cp.normal = rotate(ornA, cp.local_normal);
            break;
        case contact_normal_attachment::normal_on_B:
            cp.normal = rotate(ornB, cp.local_normal);
            break;
        case contact_normal_attachment::none:
            break;
        }

        auto normal = cp.normal;
        cp.distance = dot(pivotA - pivotB, normal);

        auto rA = pivotA - posA;
        auto rB = pivotB - posB;

        if (cp.distance > -EDYN_EPSILON) {
            continue;
        }

        auto error = -cp.distance;
        solver.solve({normal, cross(rA, normal), -normal, -cross(rB, normal)}, error);
    }
}

}<|MERGE_RESOLUTION|>--- conflicted
+++ resolved
@@ -1,5 +1,4 @@
 #include "edyn/constraints/contact_constraint.hpp"
-<<<<<<< HEAD
 #include "edyn/constraints/constraint_row.hpp"
 #include "edyn/comp/position.hpp"
 #include "edyn/comp/orientation.hpp"
@@ -12,8 +11,6 @@
 #include "edyn/comp/mass.hpp"
 #include "edyn/comp/inertia.hpp"
 #include "edyn/comp/origin.hpp"
-=======
->>>>>>> b7e58e27
 #include "edyn/comp/roll_direction.hpp"
 #include "edyn/collision/contact_point.hpp"
 #include "edyn/collision/contact_manifold.hpp"
@@ -36,32 +33,27 @@
     const vector3 &linvelB, const vector3 &angvelB,
     scalar inv_mB, const matrix3x3 &inv_IB) {
 
-<<<<<<< HEAD
-        auto dsA = vector3_zero;
-        auto dsB = vector3_zero;
-
-        if (normal_row.dsA != nullptr) {
-            dsA = normal_row.spin_axis[0] * *normal_row.dsA;
-        }
-
-        if (normal_row.dsB != nullptr) {
-            dsB = normal_row.spin_axis[1] * *normal_row.dsB;
-        }
-
-        for (auto i = 0; i < 2; ++i) {
-            auto &friction_row = friction_rows[i];
-            auto delta_relspd = get_relative_speed(friction_row.J,
-                                                   *normal_row.dvA, *normal_row.dwA + dsA,
-                                                   *normal_row.dvB, *normal_row.dwB + dsB);
-            delta_impulse[i] = (friction_row.rhs - delta_relspd) * friction_row.eff_mass;
-            impulse[i] = friction_row.impulse + delta_impulse[i];
-        }
-
-        auto impulse_len_sqr = length_sqr(impulse);
-        auto max_impulse_len = friction_row_pair.friction_coefficient * normal_row.impulse;
-=======
+    auto spinvelA = vector3_zero;
+    auto spinvelB = vector3_zero;
+    auto spin_axisA = vector3_zero;
+    auto spin_axisB = vector3_zero;
+    delta_spin *delta_spinA = nullptr, *delta_spinB = nullptr;
+
+    if (spin_view.contains(con.body[0])) {
+        auto &s = spin_view.get<spin>(con.body[0]);
+        spin_axisA = quaternion_x(ornA);
+        spinvelA = spin_axisA * scalar(s);
+        delta_spinA = &spin_view.get<delta_spin>(con.body[0]);
+    }
+
+    if (spin_view.contains(con.body[1])) {
+        auto &s = spin_view.get<spin>(con.body[1]);
+        spin_axisB = quaternion_x(ornB);
+        spinvelB = spin_axisB * scalar(s);
+        delta_spinB = &spin_view.get<delta_spin>(con.body[1]);
+    }
+
     auto &settings = registry.ctx().at<edyn::settings>();
->>>>>>> b7e58e27
 
     // Create constraint rows for each contact point.
     for (unsigned pt_idx = 0; pt_idx < manifold.num_points; ++pt_idx) {
@@ -74,11 +66,19 @@
         auto rA = pivotA - posA;
         auto rB = pivotB - posB;
 
-        // Create normal row, i.e. non-penetration constraint.
-        auto &normal_row = cache.add_row();
-        normal_row.J = {normal, cross(rA, normal), -normal, -cross(rB, normal)};
-        normal_row.impulse = impulse[pt_idx];
-        normal_row.lower_limit = 0;
+            // Create normal row, i.e. non-penetration constraint.
+            auto &normal_row = cache.rows.emplace_back();
+            normal_row.J = {normal, cross(rA, normal), -normal, -cross(rB, normal)};
+            normal_row.inv_mA = inv_mA; normal_row.inv_IA = inv_IA;
+            normal_row.inv_mB = inv_mB; normal_row.inv_IB = inv_IB;
+            normal_row.dvA = &dvA; normal_row.dwA = &dwA; normal_row.dsA = delta_spinA;
+            normal_row.dvB = &dvB; normal_row.dwB = &dwB; normal_row.dsB = delta_spinB;
+            normal_row.use_spin[0] = true;
+            normal_row.use_spin[1] = true;
+            normal_row.spin_axis[0] = spin_axisA;
+            normal_row.spin_axis[1] = spin_axisB;
+            normal_row.impulse = cp.normal_impulse;
+            normal_row.lower_limit = 0;
 
         auto &normal_options = cache.get_options();
 
@@ -110,209 +110,20 @@
             normal_row.upper_limit = large_scalar;
         }
 
-<<<<<<< HEAD
-        // Apply delta impulse.
-        for (auto i = 0; i < 2; ++i) {
-            auto &friction_row = friction_rows[i];
-            friction_row.impulse = impulse[i];
-
-            *normal_row.dvA += normal_row.inv_mA * friction_row.J[0] * delta_impulse[i];
-            *normal_row.dvB += normal_row.inv_mB * friction_row.J[2] * delta_impulse[i];
-
-            auto deltaA = normal_row.inv_IA * friction_row.J[1] * delta_impulse[i];
-            auto deltaB = normal_row.inv_IB * friction_row.J[3] * delta_impulse[i];
-
-            // Split spin impulse as in `apply_angular_impulse`.
-            if (normal_row.dsA) {
-                auto spin = dot(normal_row.spin_axis[0], deltaA);
-                *normal_row.dsA += spin;
-                *normal_row.dwA += deltaA - normal_row.spin_axis[0] * spin;
-            } else {
-                *normal_row.dwA += deltaA;
-            }
-
-            if (normal_row.dsB) {
-                auto spin = dot(normal_row.spin_axis[1], deltaB);
-                *normal_row.dsB += spin;
-                *normal_row.dwB += deltaB - normal_row.spin_axis[1] * spin;
-            } else {
-                *normal_row.dwB += deltaB;
-            }
-        }
-    }
-
-    void apply_friction_angular_impulse(scalar impulse,
-                                        contact_friction_row &row,
-                                        constraint_row &normal_row,
-                                        size_t ent_idx) {
-        auto idx_J = ent_idx * 2 + 1;
-        matrix3x3 inv_I;
-        delta_angvel *dw;
-        delta_spin *ds;
-
-        if (ent_idx == 0) {
-            inv_I = normal_row.inv_IA;
-            dw = normal_row.dwA;
-            ds = normal_row.dsA;
-        } else {
-            inv_I = normal_row.inv_IB;
-            dw = normal_row.dwB;
-            ds = normal_row.dsB;
-        }
-
-        auto delta = inv_I * row.J[idx_J] * impulse;
-
-        if (ds) {
-            // Split delta in a spin component and an angular component.
-            auto spin = dot(normal_row.spin_axis[ent_idx], delta);
-            *ds += spin;
-            // Subtract spin to obtain only angular component.
-            *dw += delta - normal_row.spin_axis[ent_idx] * spin;
-        } else {
-            *dw += delta;
-        }
-    }
-
-    void apply_friction_impulse(scalar impulse, contact_friction_row &row, constraint_row &normal_row) {
-        // Apply linear impulse.
-        *normal_row.dvA += normal_row.inv_mA * row.J[0] * impulse;
-        *normal_row.dvB += normal_row.inv_mB * row.J[2] * impulse;
-
-        // Apply angular impulse.
-        apply_friction_angular_impulse(impulse, row, normal_row, 0);
-        apply_friction_angular_impulse(impulse, row, normal_row, 1);
-    }
-
-    void warm_start_friction(contact_friction_row &row, constraint_row &normal_row) {
-        apply_friction_impulse(row.impulse, row, normal_row);
-    }
-}
-
-template<>
-void prepare_constraints<contact_constraint>(entt::registry &registry, row_cache &cache, scalar dt) {
-    auto body_view = registry.view<position, orientation, linvel, angvel,
-                                   mass_inv, inertia_world_inv,
-                                   delta_linvel, delta_angvel>();
-    auto con_view = registry.view<contact_constraint, contact_manifold>();
-    auto origin_view = registry.view<origin>();
-    auto spin_view = registry.view<spin, delta_spin>();
-    auto roll_dir_view = registry.view<roll_direction>();
-    auto &settings = registry.ctx().at<edyn::settings>();
-
-    cache.rows.reserve(cache.rows.size() + con_view.size_hint());
-
-    auto &ctx = registry.ctx().at<internal::contact_constraint_context>();
-    ctx.row_start_index = cache.rows.size();
-    ctx.row_count_start_index = cache.con_num_rows.size();
-    ctx.friction_rows.clear();
-    ctx.friction_rows.reserve(con_view.size_hint());
-    ctx.roll_friction_rows.clear();
-=======
         // Create special friction rows.
         auto &friction_row = cache.add_friction_row();
         friction_row.friction_coefficient = cp.friction;
->>>>>>> b7e58e27
 
         vector3 tangents[2];
         plane_space(normal, tangents[0], tangents[1]);
 
-<<<<<<< HEAD
-        auto [posA, ornA, linvelA, angvelA, inv_mA, inv_IA, dvA, dwA] = body_view.get(body[0]);
-        auto [posB, ornB, linvelB, angvelB, inv_mB, inv_IB, dvB, dwB] = body_view.get(body[1]);
-
-        auto spinvelA = vector3_zero;
-        auto spinvelB = vector3_zero;
-        auto spin_axisA = vector3_zero;
-        auto spin_axisB = vector3_zero;
-        delta_spin *delta_spinA = nullptr, *delta_spinB = nullptr;
-
-        if (spin_view.contains(con.body[0])) {
-            auto &s = spin_view.get<spin>(con.body[0]);
-            spin_axisA = quaternion_x(ornA);
-            spinvelA = spin_axisA * scalar(s);
-            delta_spinA = &spin_view.get<delta_spin>(con.body[0]);
-        }
-
-        if (spin_view.contains(con.body[1])) {
-            auto &s = spin_view.get<spin>(con.body[1]);
-            spin_axisB = quaternion_x(ornB);
-            spinvelB = spin_axisB * scalar(s);
-            delta_spinB = &spin_view.get<delta_spin>(con.body[1]);
-        }
-
-        auto originA = origin_view.contains(body[0]) ? origin_view.get<origin>(body[0]) : static_cast<vector3>(posA);
-        auto originB = origin_view.contains(body[1]) ? origin_view.get<origin>(body[1]) : static_cast<vector3>(posB);
-
-        // Store initial size of the constraint row cache so the number of rows
-        // for this contact constraint can be calculated at the end.
-        const auto row_start_index = cache.rows.size();
-
-        // Create constraint rows for each contact point.
-        for (unsigned pt_idx = 0; pt_idx < manifold.num_points; ++pt_idx) {
-            auto &cp = manifold.get_point(pt_idx);
-
-            EDYN_ASSERT(length_sqr(cp.normal) > EDYN_EPSILON);
-            auto normal = cp.normal;
-            auto pivotA = to_world_space(cp.pivotA, originA, ornA);
-            auto pivotB = to_world_space(cp.pivotB, originB, ornB);
-            auto rA = pivotA - posA;
-            auto rB = pivotB - posB;
-
-            // Create normal row, i.e. non-penetration constraint.
-            auto &normal_row = cache.rows.emplace_back();
-            normal_row.J = {normal, cross(rA, normal), -normal, -cross(rB, normal)};
-            normal_row.inv_mA = inv_mA; normal_row.inv_IA = inv_IA;
-            normal_row.inv_mB = inv_mB; normal_row.inv_IB = inv_IB;
-            normal_row.dvA = &dvA; normal_row.dwA = &dwA; normal_row.dsA = delta_spinA;
-            normal_row.dvB = &dvB; normal_row.dwB = &dwB; normal_row.dsB = delta_spinB;
-            normal_row.use_spin[0] = true;
-            normal_row.use_spin[1] = true;
-            normal_row.spin_axis[0] = spin_axisA;
-            normal_row.spin_axis[1] = spin_axisB;
-            normal_row.impulse = cp.normal_impulse;
-            normal_row.lower_limit = 0;
-
-            auto normal_options = constraint_row_options{};
-
-            // Do not use the traditional restitution path if the restitution solver
-            // is being used.
-            if (settings.num_restitution_iterations == 0) {
-                normal_options.restitution = cp.restitution;
-            }
-
-            if (cp.distance < 0) {
-                if (cp.stiffness < large_scalar) {
-                    auto vA = linvelA + cross(angvelA, rA);
-                    auto vB = linvelB + cross(angvelB, rB);
-                    auto relvel = vA - vB;
-                    auto normal_relvel = dot(relvel, normal);
-                    // Divide stiffness by number of points for correct force
-                    // distribution. All points have the same stiffness.
-                    auto spring_force = cp.distance * cp.stiffness / manifold.num_points;
-                    auto damper_force = normal_relvel * cp.damping / manifold.num_points;
-                    normal_row.upper_limit = std::abs(spring_force + damper_force) * dt;
-                    normal_options.error = -large_scalar;
-                } else {
-                    normal_row.upper_limit = large_scalar;
-                }
-            } else if (cp.stiffness >= large_scalar) {
-                // It is not penetrating thus apply an impulse that will prevent
-                // penetration after the following physics update.
-                normal_options.error = cp.distance / dt;
-                normal_row.upper_limit = large_scalar;
-            }
-
-            prepare_row(normal_row, normal_options, linvelA, angvelA + spinvelA, linvelB, angvelB + spinvelB);
-            warm_start(normal_row);
-=======
         for (auto i = 0; i < 2; ++i) {
             auto &row_i = friction_row.row[i];
             row_i.J = {tangents[i], cross(rA, tangents[i]), -tangents[i], -cross(rB, tangents[i])};
             row_i.impulse = impulse[max_contacts + pt_idx * 2 + i];
             row_i.eff_mass = get_effective_mass(row_i.J, inv_mA, inv_IA, inv_mB, inv_IB);
-            row_i.rhs = -get_relative_speed(row_i.J, linvelA, angvelA, linvelB, angvelB);
-        }
->>>>>>> b7e58e27
+            row_i.rhs = -get_relative_speed(row_i.J, linvelA, angvelA + spinvelA, linvelB, angvelB + spinvelB);
+        }
 
         if (cp.roll_friction > 0) {
             auto &roll_row = cache.add_rolling_row();
@@ -321,65 +132,6 @@
             auto roll_dir_view = registry.view<roll_direction>();
 
             for (auto i = 0; i < 2; ++i) {
-<<<<<<< HEAD
-                auto &friction_row = friction_rows.row[i];
-                friction_row.J = {tangents[i], cross(rA, tangents[i]), -tangents[i], -cross(rB, tangents[i])};
-                friction_row.impulse = cp.friction_impulse[i];
-                friction_row.eff_mass = get_effective_mass(friction_row.J, inv_mA, inv_IA, inv_mB, inv_IB);
-                friction_row.rhs = -get_relative_speed(friction_row.J, linvelA, angvelA + spinvelA, linvelB, angvelB + spinvelB);
-                warm_start_friction(friction_row, normal_row);
-            }
-
-            if (cp.roll_friction > 0) {
-                auto &roll_rows = ctx.roll_friction_rows.emplace_back();
-                roll_rows.friction_coefficient = cp.roll_friction;
-
-                for (auto i = 0; i < 2; ++i) {
-                    auto axis = tangents[i];
-
-                    // If any of the bodies has a rolling direction, scale down the
-                    // axis by the projection of the roll direction onto the axis,
-                    // thus preventing impulses in the undesired directions.
-                    for (auto j = 0; j < 2; ++j) {
-                        if (roll_dir_view.contains(body[j])) {
-                            auto roll_dir = rotate(ornA, roll_dir_view.get<roll_direction>(body[j]));
-                            axis *= dot(roll_dir, axis);
-                        }
-                    }
-
-                    auto &roll_row = roll_rows.row[i];
-                    roll_row.J = {vector3_zero, axis, vector3_zero, -axis};
-                    roll_row.impulse = cp.rolling_friction_impulse[i];
-                    auto J_invM_JT = dot(inv_IA * roll_row.J[1], roll_row.J[1]) +
-                                     dot(inv_IB * roll_row.J[3], roll_row.J[3]);
-
-                    if (J_invM_JT > EDYN_EPSILON) {
-                        roll_row.eff_mass = scalar(1) / J_invM_JT;
-                    } else {
-                        roll_row.eff_mass = 0;
-                    }
-
-                    roll_row.rhs = -get_relative_speed(roll_row.J, linvelA, angvelA + spinvelA, linvelB, angvelB + spinvelB);
-                    warm_start_friction(roll_row, normal_row);
-                }
-            }
-
-            if (cp.spin_friction > 0) {
-                auto &spin_row = cache.rows.emplace_back();
-                spin_row.J = {vector3_zero, normal, vector3_zero, -normal};
-                spin_row.inv_mA = inv_mA; spin_row.inv_IA = inv_IA;
-                spin_row.inv_mB = inv_mB; spin_row.inv_IB = inv_IB;
-                spin_row.dvA = &dvA; spin_row.dwA = &dwA; spin_row.dsA = delta_spinA;
-                spin_row.dvB = &dvB; spin_row.dwB = &dwB; spin_row.dsB = delta_spinB;
-                spin_row.use_spin[0] = true;
-                spin_row.use_spin[1] = true;
-                spin_row.spin_axis[0] = spin_axisA;
-                spin_row.spin_axis[1] = spin_axisB;
-                spin_row.impulse = cp.spin_friction_impulse;
-
-                prepare_row(spin_row, {}, linvelA, angvelA + spinvelA, linvelB, angvelB + spinvelB);
-                warm_start(spin_row);
-=======
                 auto axis = tangents[i];
 
                 // If any of the bodies has a rolling direction, scale down the
@@ -399,7 +151,6 @@
                                  dot(inv_IB * row_i.J[3], row_i.J[3]);
                 row_i.eff_mass = J_invM_JT > EDYN_EPSILON ? scalar(1) / J_invM_JT : 0;
                 row_i.rhs = -get_relative_speed(row_i.J, linvelA, angvelA, linvelB, angvelB);
->>>>>>> b7e58e27
             }
         }
 
