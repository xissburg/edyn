#include "edyn/constraints/cone_constraint.hpp"
#include "edyn/math/constants.hpp"
#include "edyn/math/transform.hpp"
#include "edyn/math/vector2_3_util.hpp"
#include "edyn/math/vector3.hpp"
#include "edyn/dynamics/row_cache.hpp"
#include <entt/entity/registry.hpp>
#include <cmath>

namespace edyn {

<<<<<<< HEAD
template<>
void prepare_constraints<cone_constraint>(entt::registry &registry, row_cache &cache, scalar dt) {
    auto body_view = registry.view<position, orientation,
                                   linvel, angvel,
                                   mass_inv, inertia_world_inv,
                                   delta_linvel, delta_angvel>();
    auto con_view = registry.view<cone_constraint>(entt::exclude_t<disabled_tag>{});
    auto origin_view = registry.view<origin>();

    con_view.each([&](cone_constraint &con) {
        auto [posA, ornA, linvelA, angvelA, inv_mA, inv_IA, dvA, dwA] = body_view.get(con.body[0]);
        auto [posB, ornB, linvelB, angvelB, inv_mB, inv_IB, dvB, dwB] = body_view.get(con.body[1]);

        auto originA = origin_view.contains(con.body[0]) ? origin_view.get<origin>(con.body[0]) : static_cast<vector3>(posA);
        auto originB = origin_view.contains(con.body[1]) ? origin_view.get<origin>(con.body[1]) : static_cast<vector3>(posB);

        // Transform B's pivot into the frame space in A and apply scaling so
        // that the cone is circular and has an opening angle of 90 degrees, which
        // makes calculations easier. The transformation is later reverted to
        // gather results in world space.
        auto pivotB_world = to_world_space(con.pivot[1], originB, ornB);
        auto pivotB_in_A = to_object_space(pivotB_world, originA, ornA);
        auto pivotB_in_A_frame = to_object_space(pivotB_in_A, con.pivot[0], con.frame);

        // Scaling to make the cone circular with an opening of 90 degrees.
        auto scaling_y = scalar(1) / con.span_tan[0];
        auto scaling_z = scalar(1) / con.span_tan[1];
        auto pivotB_in_A_frame_scaled = pivotB_in_A_frame * vector3{1, scaling_y, scaling_z};

        // Calculate normal vector on cone which points towards the pivot.
        auto proj_yz_len_sqr = length_sqr(to_vector2_yz(pivotB_in_A_frame_scaled));
        vector3 normal_scaled, tangent_scaled;

        if (proj_yz_len_sqr > EDYN_EPSILON) {
            normal_scaled = normalize(vector3{-std::sqrt(proj_yz_len_sqr),
                                              pivotB_in_A_frame_scaled.y,
                                              pivotB_in_A_frame_scaled.z});
            tangent_scaled = normalize(vector3{0, -pivotB_in_A_frame_scaled.z, pivotB_in_A_frame_scaled.y});
        } else {
            normal_scaled = normalize(vector3{-1, 1, 0});
            tangent_scaled = normalize(vector3{0, 0, 1});
        }

        auto error = dot(pivotB_in_A_frame_scaled, normal_scaled);

        // Find point cone closest to B's pivot.
        auto dir_on_cone = vector3{-normal_scaled.x, normal_scaled.y, normal_scaled.z};
        auto cone_proj = dot(pivotB_in_A_frame_scaled, dir_on_cone);
        auto point_on_cone_scaled = dir_on_cone * cone_proj;
        auto point_on_cone = point_on_cone_scaled * vector3{1, 1 / scaling_y, 1 / scaling_z};

        auto pivotA = to_world_space(point_on_cone, con.pivot[0], con.frame);
        auto pivotA_world = to_world_space(pivotA, originA, ornA);

        // The tangent to a circle continues to be a tangent of the ellipse after
        // both are scaled, unlike the normal vector. Thus, unscale the tangent
        // and recalculate the normal.
        auto tangent = normalize(tangent_scaled * vector3{1, 1 / scaling_y, 1 / scaling_z});
        auto normal = normalize(cross(tangent, point_on_cone));
        auto normal_world = rotate(ornA, con.frame * normal);

        auto rA = pivotA_world - posA;
        auto rB = pivotB_world - posB;
        unsigned row_idx = 0;

        std::array<vector3, 2 * 3> J =
            {normal_world,  cross(rA, normal_world),
            -normal_world, -cross(rB, normal_world)};

        auto &row = cache.rows.emplace_back();
=======
void cone_constraint::prepare(
    const entt::registry &, entt::entity,
    constraint_row_prep_cache &cache, scalar dt,
    const vector3 &originA, const vector3 &posA, const quaternion &ornA,
    const vector3 &linvelA, const vector3 &angvelA,
    scalar inv_mA, const matrix3x3 &inv_IA,
    const vector3 &originB, const vector3 &posB, const quaternion &ornB,
    const vector3 &linvelB, const vector3 &angvelB,
    scalar inv_mB, const matrix3x3 &inv_IB) {

    // Transform B's pivot into the frame space in A and apply scaling so
    // that the cone is circular and has an opening angle of 90 degrees, which
    // makes calculations easier. The transformation is later reverted to
    // gather results in world space.
    auto pivotB_world = to_world_space(pivot[1], originB, ornB);
    auto pivotB_in_A = to_object_space(pivotB_world, originA, ornA);
    auto pivotB_in_A_frame = to_object_space(pivotB_in_A, pivot[0], frame);

    // Scaling to make the cone circular with an opening of 90 degrees.
    auto scaling_y = scalar(1) / span_tan[0];
    auto scaling_z = scalar(1) / span_tan[1];
    auto pivotB_in_A_frame_scaled = pivotB_in_A_frame * vector3{1, scaling_y, scaling_z};

    // Calculate normal vector on cone which points towards the pivot.
    auto proj_yz_len_sqr = length_sqr(to_vector2_yz(pivotB_in_A_frame_scaled));
    vector3 normal_scaled, tangent_scaled;

    if (proj_yz_len_sqr > EDYN_EPSILON) {
        normal_scaled = normalize(vector3{-std::sqrt(proj_yz_len_sqr),
                                            pivotB_in_A_frame_scaled.y,
                                            pivotB_in_A_frame_scaled.z});
        tangent_scaled = normalize(vector3{0, -pivotB_in_A_frame_scaled.z, pivotB_in_A_frame_scaled.y});
    } else {
        normal_scaled = normalize(vector3{-1, 1, 0});
        tangent_scaled = normalize(vector3{0, 0, 1});
    }

    auto error = dot(pivotB_in_A_frame_scaled, normal_scaled);

    // Find point cone closest to B's pivot.
    auto dir_on_cone = vector3{-normal_scaled.x, normal_scaled.y, normal_scaled.z};
    auto cone_proj = dot(pivotB_in_A_frame_scaled, dir_on_cone);
    auto point_on_cone_scaled = dir_on_cone * cone_proj;
    auto point_on_cone = point_on_cone_scaled * vector3{1, 1 / scaling_y, 1 / scaling_z};

    auto pivotA = to_world_space(point_on_cone, pivot[0], frame);
    auto pivotA_world = to_world_space(pivotA, originA, ornA);

    // The tangent to a circle continues to be a tangent of the ellipse after
    // both are scaled, unlike the normal vector. Thus, descale the tangent
    // and recalculate the normal.
    auto tangent = normalize(tangent_scaled * vector3{1, 1 / scaling_y, 1 / scaling_z});
    auto normal = normalize(cross(tangent, point_on_cone));
    auto normal_world = rotate(ornA, frame * normal);

    auto rA = pivotA_world - posA;
    auto rB = pivotB_world - posB;

    std::array<vector3, 2 * max_constrained_entities> J =
        {normal_world,  cross(rA, normal_world),
        -normal_world, -cross(rB, normal_world)};

    auto &row = cache.add_row();
    row.J = J;
    row.lower_limit = 0;
    row.upper_limit = large_scalar;
    row.impulse = impulse[0];

    auto &options = cache.get_options();
    options.error = -error / dt;
    options.restitution = restitution;

    if (bump_stop_stiffness > 0 && bump_stop_length > 0) {
        auto &row = cache.add_row();
>>>>>>> b7e58e27
        row.J = J;
        row.impulse = impulse[1];

        auto bump_stop_deflection = bump_stop_length + error;
        auto spring_force = bump_stop_stiffness * bump_stop_deflection;
        auto spring_impulse = spring_force * dt;
        row.lower_limit = 0;
        row.upper_limit = std::max(scalar(0), spring_impulse);

        auto &options = cache.get_options();
        options.error = -bump_stop_deflection / dt;
    }
}

}<|MERGE_RESOLUTION|>--- conflicted
+++ resolved
@@ -9,78 +9,6 @@
 
 namespace edyn {
 
-<<<<<<< HEAD
-template<>
-void prepare_constraints<cone_constraint>(entt::registry &registry, row_cache &cache, scalar dt) {
-    auto body_view = registry.view<position, orientation,
-                                   linvel, angvel,
-                                   mass_inv, inertia_world_inv,
-                                   delta_linvel, delta_angvel>();
-    auto con_view = registry.view<cone_constraint>(entt::exclude_t<disabled_tag>{});
-    auto origin_view = registry.view<origin>();
-
-    con_view.each([&](cone_constraint &con) {
-        auto [posA, ornA, linvelA, angvelA, inv_mA, inv_IA, dvA, dwA] = body_view.get(con.body[0]);
-        auto [posB, ornB, linvelB, angvelB, inv_mB, inv_IB, dvB, dwB] = body_view.get(con.body[1]);
-
-        auto originA = origin_view.contains(con.body[0]) ? origin_view.get<origin>(con.body[0]) : static_cast<vector3>(posA);
-        auto originB = origin_view.contains(con.body[1]) ? origin_view.get<origin>(con.body[1]) : static_cast<vector3>(posB);
-
-        // Transform B's pivot into the frame space in A and apply scaling so
-        // that the cone is circular and has an opening angle of 90 degrees, which
-        // makes calculations easier. The transformation is later reverted to
-        // gather results in world space.
-        auto pivotB_world = to_world_space(con.pivot[1], originB, ornB);
-        auto pivotB_in_A = to_object_space(pivotB_world, originA, ornA);
-        auto pivotB_in_A_frame = to_object_space(pivotB_in_A, con.pivot[0], con.frame);
-
-        // Scaling to make the cone circular with an opening of 90 degrees.
-        auto scaling_y = scalar(1) / con.span_tan[0];
-        auto scaling_z = scalar(1) / con.span_tan[1];
-        auto pivotB_in_A_frame_scaled = pivotB_in_A_frame * vector3{1, scaling_y, scaling_z};
-
-        // Calculate normal vector on cone which points towards the pivot.
-        auto proj_yz_len_sqr = length_sqr(to_vector2_yz(pivotB_in_A_frame_scaled));
-        vector3 normal_scaled, tangent_scaled;
-
-        if (proj_yz_len_sqr > EDYN_EPSILON) {
-            normal_scaled = normalize(vector3{-std::sqrt(proj_yz_len_sqr),
-                                              pivotB_in_A_frame_scaled.y,
-                                              pivotB_in_A_frame_scaled.z});
-            tangent_scaled = normalize(vector3{0, -pivotB_in_A_frame_scaled.z, pivotB_in_A_frame_scaled.y});
-        } else {
-            normal_scaled = normalize(vector3{-1, 1, 0});
-            tangent_scaled = normalize(vector3{0, 0, 1});
-        }
-
-        auto error = dot(pivotB_in_A_frame_scaled, normal_scaled);
-
-        // Find point cone closest to B's pivot.
-        auto dir_on_cone = vector3{-normal_scaled.x, normal_scaled.y, normal_scaled.z};
-        auto cone_proj = dot(pivotB_in_A_frame_scaled, dir_on_cone);
-        auto point_on_cone_scaled = dir_on_cone * cone_proj;
-        auto point_on_cone = point_on_cone_scaled * vector3{1, 1 / scaling_y, 1 / scaling_z};
-
-        auto pivotA = to_world_space(point_on_cone, con.pivot[0], con.frame);
-        auto pivotA_world = to_world_space(pivotA, originA, ornA);
-
-        // The tangent to a circle continues to be a tangent of the ellipse after
-        // both are scaled, unlike the normal vector. Thus, unscale the tangent
-        // and recalculate the normal.
-        auto tangent = normalize(tangent_scaled * vector3{1, 1 / scaling_y, 1 / scaling_z});
-        auto normal = normalize(cross(tangent, point_on_cone));
-        auto normal_world = rotate(ornA, con.frame * normal);
-
-        auto rA = pivotA_world - posA;
-        auto rB = pivotB_world - posB;
-        unsigned row_idx = 0;
-
-        std::array<vector3, 2 * 3> J =
-            {normal_world,  cross(rA, normal_world),
-            -normal_world, -cross(rB, normal_world)};
-
-        auto &row = cache.rows.emplace_back();
-=======
 void cone_constraint::prepare(
     const entt::registry &, entt::entity,
     constraint_row_prep_cache &cache, scalar dt,
@@ -155,7 +83,6 @@
 
     if (bump_stop_stiffness > 0 && bump_stop_length > 0) {
         auto &row = cache.add_row();
->>>>>>> b7e58e27
         row.J = J;
         row.impulse = impulse[1];
 
