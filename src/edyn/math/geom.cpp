#include "edyn/math/geom.hpp"
#include "edyn/math/math.hpp"
#include "edyn/math/scalar.hpp"
#include "edyn/math/vector2_3_util.hpp"
#include <algorithm>

namespace edyn {

scalar closest_point_segment(const vector3 &q0, const vector3 &q1,
                             const vector3 &p, scalar &t, vector3 &q) {
    auto v = q1 - q0; // Direction vector of segment `q`.
    auto w = p - q0; // Vector from initial point of segment to point `p`.
    auto a = dot(w, v);
    auto b = dot(v, v);
    EDYN_ASSERT(b > EDYN_EPSILON);
    t = clamp_unit(a / b);
    q = q0 + v * t;
    return length_sqr(p - q);
}

scalar distance_sqr_line(const vector3 &q0, const vector3 &dir,
                         const vector3 &p) {
    auto w = p - q0;
    auto a = dot(w, dir);
    auto b = dot(dir, dir);
    EDYN_ASSERT(b > EDYN_EPSILON);
    auto t = a / b;
    auto q = q0 + dir * t;
    return length_sqr(p - q);
}

scalar closest_point_line(const vector3 &q0, const vector3 &dir,
                          const vector3 &p, scalar &t, vector3 &r) {
    auto w = p - q0; // Vector from initial point of line to point `p`.
    auto a = dot(w, dir);
    auto b = dot(dir, dir);
    EDYN_ASSERT(b > EDYN_EPSILON);
    t = a / b;
    r = q0 + dir * t;
    return length_sqr(p - r);
}

bool closest_point_line_line(const vector3 &p1, const vector3 &q1,
                             const vector3 &p2, const vector3 &q2,
                             scalar &s, scalar &t) {
    // Reference: Real-Time Collision Detection - Christer Ericson,
    // Section 5.1.8 - Closest Points of Two Lines
    auto d1 = q1 - p1;
    auto d2 = q2 - p2;
    auto r = p1 - p2;
    auto a = dot(d1, d1);
    auto b = dot(d1, d2);
    auto c = dot(d1, r);
    auto e = dot(d2, d2);
    auto f = dot(d2, r);
    auto d = a * e - b * b;

    if (!(d > EDYN_EPSILON)) {
        return false;
    }

    auto d_inv = scalar(1) / d;
    s = (b * f - c * e) * d_inv;
    t = (a * f - b * c) * d_inv;

    return true;
}

// Reference: Real-Time Collision Detection - Christer Ericson, section 5.1.9.
scalar closest_point_segment_segment(const vector3 &p1, const vector3 &q1,
                                     const vector3 &p2, const vector3 &q2,
                                     scalar &s, scalar &t,
                                     vector3 &c1, vector3 &c2,
                                     size_t *num_points,
                                     scalar *sp, scalar *tp,
                                     vector3 *c1p, vector3 *c2p) {
    const auto d1 = q1 - p1; // Direction vector of segment `s1`.
    const auto d2 = q2 - p2; // Direction vector of segment `s2`.
    const auto r = p1 - p2;
    const auto a = dot(d1, d1); // Squared length of segment `s1`.
    const auto e = dot(d2, d2); // Squared length of segment `s2`.
    const auto f = dot(d2, r);

    // Check if either or both segments degenerate into points.
    if (a <= EDYN_EPSILON && e <= EDYN_EPSILON) {
        // Both segments degenerate into points.
        s = t = 0;
        c1 = p1;
        c2 = p2;
        return length_sqr(c1 - c2);
    }

    if (a <= EDYN_EPSILON) {
        // `s1` degenerates into a point.
        s = 0;
        t = f / e; // s = 0 => t = (b * s + f) / e = f / e;
        t = clamp_unit(t);
    } else {
        auto c = dot(d1, r);

        if (e <= EDYN_EPSILON) {
            // `s2` degenerates into a point.
            t = 0;
            s = clamp_unit(-c / a);
        } else {
            // The general non-degenerate case starts here.
            const auto b = dot(d1, d2);
            const auto denom = a * e - b * b;

            // If segments aren't parallel, compute closest point on `l1` to `l2`
            // and clamp to `s1`. Else pick arbitrary `s` (here 0). `l1` and `l2`
            // are the infinite lines passing through `s1` and `s2` respectively.
            if (denom > EDYN_EPSILON) {
                s = clamp_unit((b * f - c * e) / denom);
                if (num_points != nullptr) {
                    *num_points = 1;
                }
            } else if (num_points != nullptr) {
                auto r1 = p1 - q2;
                auto f1 = dot(d1, r1);
                auto a_inv = 1 / a;

                s   = clamp_unit(std::min(-c * a_inv, -f1 * a_inv));
                *sp = clamp_unit(std::max(-c * a_inv, -f1 * a_inv));

                auto r2 = p2 - q1;
                auto f2 = dot(d2, r2);
                auto e_inv = 1 / e;

                t   = clamp_unit(std::min(-f * e_inv, -f2 * e_inv));
                *tp = clamp_unit(std::max(-f * e_inv, -f2 * e_inv));

                if (std::abs(s - *sp) > EDYN_EPSILON) {
                    *num_points = 2;
                    *c1p = p1 + d1 * *sp;
                    *c2p = p2 + d2 * *tp;
                } else {
                    *num_points = 1;
                }
            } else {
                s = 0;
            }

            // Find point on `l2` closeset to `s1(s)` using
            // `t = dot((p1 + d1 * s) - p2, d2) / dot(d2, d2) = (b * s + f) / e`.
            const auto tnom = b * s + f;

            // If `t` in [0, 1] we're done. Else clamp `t`, recompute `s` for
            // the new value of `t` using
            // `s = dot((p2 + d2 * t) - p1, d1) / dot(d1, d1) = (t * b - c) / a`
            // and clamp `s` to [0, 1].
            if (tnom < 0) {
                t = 0;
                s = clamp_unit(-c / a);
            } else if (tnom > e) {
                t = 1;
                s = clamp_unit((b - c) / a);
            } else {
                t = tnom / e;
            }
        }
    }

    c1 = p1 + d1 * s;
    c2 = p2 + d2 * t;
    return length_sqr(c1 - c2);
}

scalar closest_point_disc(const vector3 &dpos, const quaternion &dorn,
                          scalar radius, const vector3 &p, vector3 &q) {
    // Project point onto disc's plane.
    const auto normal = rotate(dorn, vector3_x);
    const auto ln = dot(p - dpos, normal);
    const auto p_proj = p - normal * ln;
    const auto d = p_proj - dpos;
    const auto l2 = length_sqr(d);

    // Projection is inside disc.
    if (l2 < radius * radius) {
        q = p_proj;
        return ln * ln;
    }

    const auto l = std::sqrt(l2);
    const auto dn = d / l;
    q = dpos + dn * radius;
    return length_sqr(p - q);
}

size_t intersect_line_circle(const vector2 &p0, const vector2 &p1,
                             scalar radius, scalar &s0, scalar &s1) {
    auto d = p1 - p0;
    auto dl2 = length_sqr(d);
    auto dp = dot(d, p0);
    auto delta = dp * dp - dl2 * (dot(p0, p0) - radius * radius);

    if (delta < 0) {
        return 0;
    }

    if (delta > EDYN_EPSILON) {
        auto delta_sqrt = std::sqrt(delta);
        auto dl2_inv = 1 / dl2;
        s0 = -(dp + delta_sqrt) * dl2_inv;
        s1 = -(dp - delta_sqrt) * dl2_inv;
        return 2;
    }

    s0 = -dp * dl2;
    return 1;
}

scalar closest_point_circle_line(
    const vector3 &cpos, const quaternion &corn, scalar radius,
    const vector3 &p0, const vector3 &p1, size_t &num_points,
    scalar &s0, vector3 &rc0, vector3 &rl0,
    scalar &s1, vector3 &rc1, vector3 &rl1,
    vector3 &normal, scalar /*threshold*/) {

    // Line points in local disc space. The face of the disc points towards
    // the positive x-axis.
    auto q0 = to_object_space(p0, cpos, corn);
    auto q1 = to_object_space(p1, cpos, corn);
    auto qv = q1 - q0;
    auto qv_len_sqr = length_sqr(qv);

    // If the projection of a segment of the line of length `diameter` on the x axis
    // is smaller than threshold, the line is considered to be parallel to the circle.
    if (std::abs(qv.x) < EDYN_EPSILON) { // (std::abs(qv.x / qv_len) * diameter < threshold) {
        // Calculate line-circle intersection in the yz plane.
        // For the normal vector, calculate something orthogonal to the line.
        auto tangent = cross(qv, vector3_x); // tangent lies on the circle plane.
        normal = cross(qv, tangent);
        normal = rotate(corn, normal);
        normal = normalize(normal);
        EDYN_ASSERT(length_sqr(normal) > EDYN_EPSILON);

        num_points = intersect_line_circle(to_vector2_yz(q0), to_vector2_yz(q1), radius, s0, s1);

        if (num_points > 0) {
            auto rl0_local = q0 + qv * s0;
            auto rc0_local = vector3{0, rl0_local.y, rl0_local.z};
            // Transform to world space.
            rl0 = cpos + rotate(corn, rl0_local);
            rc0 = cpos + rotate(corn, rc0_local);

            // The distance is simply the x coord of the resulting point in the line
            // in circle space.
            auto dist2 = rl0_local.x * rl0_local.x;

            if (num_points > 1) {
                auto rl1_local = q0 + qv * s1;
                auto rc1_local = vector3{0, rl1_local.y, rl1_local.z};
                rl1 = cpos + rotate(corn, rl1_local);
                rc1 = cpos + rotate(corn, rc1_local);

                dist2 = std::min(dist2, rl1_local.x * rl1_local.x);
            }

            return dist2;
        } else {
            // If the projection of line in the yz plane does not intersect disc
            // (despite being parallel), the closest point in the line is the point
            // closest to the circle center and the the closest point on the circle
            // is the closest point on the line projected on the circle plane,
            // normalized and multiplied by radius.
            // Calculations done in world-space this time.
            closest_point_line(p0, p1 - p0, cpos, s0, rl0);
            auto proj = project_plane(rl0, cpos, normal);
            auto dir = normalize(proj - cpos);
            rc0 = cpos + dir * radius;
            auto d = rl0 - rc0;
            auto dl2 = length_sqr(d);

            if (dl2 > EDYN_EPSILON) {
                normal = d / std::sqrt(dl2);
            } else {
                normal = dir;
            }

            EDYN_ASSERT(length_sqr(normal) > EDYN_EPSILON);
            num_points = 1;
            return dl2;
        }
    }

    // The root finder below would fail if the line is orthogonal to the plane of the
    // circle and is also centered at the circle.
    if (length_sqr(to_vector2_yz(q0)) <= EDYN_EPSILON &&
        length_sqr(to_vector2_yz(q1)) <= EDYN_EPSILON ) {
        num_points = 1;
        normal = quaternion_z(corn);
        s0 = -q0.x / qv.x;
        rc0 = cpos + normal * radius;
        rl0 = lerp(p0, p1, s0);
        return radius * radius;
    }

    // Let `q(θ) = [0, sin(θ) * r, cos(θ) * r]` be the parametrized circle in the yz
    // plane, then the function `c(θ) = q0 + ((q(θ) - q0) · qv) / (qv · qv) * qv`
    // gives the point in the line that's closest to `q(θ)`. The function
    // `d(θ) = q(θ) - c(θ)` gives us the vector connecting the closest points.
    // The function `f(θ) = 0.5 * d(θ) · d(θ)` gives us half the squared length of
    // `d(θ)`. Minimizing `f(θ)` will result in the angle `θ_m` where `d(θ)` achieves
    // its smallest magnitude, thus `q(θ_m)` is the point in the circle closest to
    // the line. The Newton-Raphson method is used for minimization.

    // Intersect line with yz plane and use the angle of this point as the
    // initial value.
    const auto q_yz_plane = q0 - (q0.x / qv.x) * qv;
    const auto initial_theta = std::atan2(q_yz_plane.y, q_yz_plane.z);
    const auto qv_len_sqr_inv = scalar(1) / qv_len_sqr;

    // Newton-Raphson iterations.
    auto theta = initial_theta;
    size_t max_iterations = 20;

    for (size_t i = 0; i < max_iterations; ++i) {
        auto sin_theta = std::sin(theta);
        auto cos_theta = std::cos(theta);

        // Function q(θ) = [0, sin(θ) * r, cos(θ) * r] and its first and
        // second derivatives.
        auto q_theta    = vector3{0,  sin_theta * radius,  cos_theta * radius};
        auto d_q_theta  = vector3{0,  cos_theta * radius, -sin_theta * radius};
        auto dd_q_theta = vector3{0, -sin_theta * radius, -cos_theta * radius};

        // Function c(θ) gives the point in the line closest to q(θ).
        // First and second derivates follow.
        auto c_theta = q0 + dot(q_theta - q0, qv) * qv_len_sqr_inv * qv;
        auto d_c_theta = dot(d_q_theta, qv) * qv_len_sqr_inv * qv;
        auto dd_c_theta = dot(dd_q_theta, qv) * qv_len_sqr_inv * qv;

        // Function d(θ) is the vector connecting the closest points.
        // First and second derivates follow.
        auto d_theta = q_theta - c_theta;
        auto d_d_theta = d_q_theta - d_c_theta;
        auto dd_d_theta = dd_q_theta - dd_c_theta;

        // Function f(θ) = d · d / 2 gives us a scalar proportional to the
        // length of d(θ).
        // First derivative f' = d'· d
        // Second derivative f" = d'· d + d"· d
        // auto f_theta = scalar(0.5) * dot(d_theta, d_theta);
        auto d_f_theta = dot(d_theta, d_d_theta);
        auto dd_f_theta = dot(d_d_theta, d_d_theta) + dot(dd_d_theta, d_theta);

        EDYN_ASSERT(dd_f_theta > 0 || dd_f_theta < 0);

        auto delta = d_f_theta / dd_f_theta;
        theta -= delta;

        // Stop when the delta is smaller than a degree.
        if (std::abs(delta) < pi * scalar(1) / scalar(180)) {
            break;
        }
    }

    auto closest_sin_theta = std::sin(theta);
    auto closest_cos_theta = std::cos(theta);
    auto rc0_local = vector3{0, closest_sin_theta * radius, closest_cos_theta * radius};
    vector3 rl0_local;
    auto dist_sqr = closest_point_line(q0, qv, rc0_local, s0, rl0_local);

    rc0 = cpos + rotate(corn, rc0_local);
    rl0 = cpos + rotate(corn, rl0_local);

    // Get tangent at θ and use cross product with line to calculate normal.
    auto tangent = vector3{0, closest_cos_theta, -closest_sin_theta};
    normal = cross(tangent, qv);

    auto normal_len_sqr = length_sqr(normal);

    if (normal_len_sqr > EDYN_EPSILON) {
        normal /= std::sqrt(normal_len_sqr);
        normal = rotate(corn, normal);
    } else if (dist_sqr > EDYN_EPSILON) {
        // If line is parallel to tangent and closest points do not coincide.
        normal = (rl0 - rc0) / std::sqrt(dist_sqr);
    } else {
        // If points coincide, take a vector at an angle θ.
        normal = vector3{0, closest_sin_theta, closest_cos_theta};
        normal = rotate(corn, normal);
    }

    EDYN_ASSERT(length_sqr(normal) > EDYN_EPSILON);

    num_points = 1;

    return dist_sqr;
}

size_t intersect_circle_circle(const vector2 &posA, scalar radiusA,
                               const vector2 &posB, scalar radiusB,
                               vector2 &res0, vector2 &res1) {
    // Reference: Intersection of Linear and Circular Components in 2D - David Eberly
    // https://www.geometrictools.com/Documentation/IntersectionLine2Circle2.pdf
    auto u = posB - posA;
    auto lu2 = length_sqr(u);
    auto rsum = radiusA + radiusB;
    auto rsub = radiusA - radiusB;

    if (lu2 < EDYN_EPSILON && rsub < EDYN_EPSILON) {
        // Concentric circles of same radius.
        res0 = posA + vector2_x * radiusA;
        res1 = posB - vector2_x * radiusB;
        return 2;
    }

    if (lu2 < rsub * rsub || lu2 > rsum * rsum) {
        return 0;
    }

    auto lu2_inv = scalar(1) / lu2;
    auto s = ((radiusA * radiusA - radiusB * radiusB) * lu2_inv + scalar(1)) * scalar(0.5);
    auto t = std::sqrt(std::max(scalar(0), radiusA * radiusA * lu2_inv - s * s));

    auto v = orthogonal(u);
    auto su = s * u;
    auto tv = t * v;

    res0 = posA + su + tv;
    res1 = posA + su - tv;

    return t > EDYN_EPSILON ? 2 : 1;
}

scalar closest_point_circle_circle(
    const vector3 &posA, const quaternion &ornA, scalar radiusA,
    const vector3 &posB, const quaternion &ornB, scalar radiusB,
    size_t &num_points, vector3 &rA0, vector3 &rB0, vector3 &rA1, vector3 &rB1,
    vector3 &normal) {

    auto normalA = rotate(ornA, vector3_x);
    auto normalB = rotate(ornB, vector3_x);
    auto posB_in_A = to_object_space(posB, posA, ornA);

    // Check if parallel.
    if (!(length_sqr(cross(normalA, normalB)) > EDYN_EPSILON)) {
        normal = normalB;

        vector2 c0, c1;
        // A is in the origin.
        auto np = intersect_circle_circle(vector2_zero, radiusA,
                                          to_vector2_zy(posB_in_A), radiusB,
                                          c0, c1);
        if (np > 0) {
            num_points = np;
            rA0 = posA + rotate(ornA, vector3 {0, c0.y, c0.x});
            rB0 = posA + rotate(ornA, vector3 {posB_in_A.x , c0.y, c0.x});

            if (np > 1) {
                rA1 = posA + rotate(ornA, vector3 {0, c1.y, c1.x});
                rB1 = posA + rotate(ornA, vector3 {posB_in_A.x , c1.y, c1.x});
            }

            return posB_in_A.x * posB_in_A.x;
        } else {
            // One circle could be contained within the other.
            // If the circles do not intersect and any point of one of them is
            // contained in the other, then the entire circle is contained in
            // the other.

            num_points = 1;
            auto dir = vector2{posB_in_A.z, posB_in_A.y};
            auto dir_len_sqr = length_sqr(dir);

            if (dir_len_sqr > EDYN_EPSILON) {
                dir /= std::sqrt(dir_len_sqr);
                auto pointB_in_A = posB_in_A + vector3_y * radiusB;
                auto pointA = vector3_y * radiusA;

                if (length_sqr(vector2{pointB_in_A.z, pointB_in_A.y}) < radiusA * radiusA) {
                    // B contained in A.
                    rA0 = posA + rotate(ornA, vector3{0, dir.y * radiusA, dir.x * radiusA});
                    rB0 = posA + rotate(ornA, posB_in_A + vector3{0, dir.y * radiusB, dir.x * radiusB});
                    return distance_sqr(rA0, rB0);
                } else if (length_sqr(vector2{pointA.z, pointA.y}) < radiusB * radiusB) {
                    // A contained in B.
                    rA0 = posA + rotate(ornA, vector3{0, -dir.y * radiusA, -dir.x * radiusA});
                    rB0 = posA + rotate(ornA, posB_in_A + vector3{0, -dir.y * radiusB, -dir.x * radiusB});
                    return distance_sqr(rA0, rB0);
                } else {
                    // Circles don't intersect nor are contained in one another.
                    rA0 = posA + rotate(ornA, vector3{0, dir.y * radiusA, dir.x * radiusA});
                    rB0 = posA + rotate(ornA, posB_in_A + vector3{0, -dir.y * radiusB, -dir.x * radiusB});
                    return distance_sqr(rA0, rB0);
                }
            } else {
                // Concentric.
                rA0 = posA + rotate(ornA, vector3_y * radiusA);
                rB0 = posB + rotate(ornB, vector3_y * radiusB);
                return distance_sqr(rA0, rB0);
            }
        }
    }

    // Let `q(θ) = [0, sin(θ) * r, cos(θ) * r]` be the parametrized circle of
    // radius `r` in the yz plane, and `p(φ) = u * cos(φ) * s + v * sin(φ) * s`
    // be the other parametrized circle of radius `s` where `u` and `v` are
    // unit orthogonal vectors. The `θ` which gives us the point in `q(θ)`
    // closest to any point `a` is `atan(a_y / a_z)`, thus `θ` can be written
    // as a function of `φ`: `θ(φ) = atan(p_y(φ) / p_z(φ))`. Then, a function
    // which gives us the vector connecting the closest points can be written
    // `d(φ) = p(φ) - q(θ(φ))` and a function that gives us a quantity proportinal
    // to the distance between these points can be written `f(φ) = d(φ) · d(φ) / 2`.
    // Minimizing `f(φ)` will result in the value of `φ` that gives us the closest
    // points between the two circles.

    // Build ortho basis on B (in A's space).
    auto ornB_in_A = conjugate(ornA) * ornB;
    auto u = quaternion_z(ornB_in_A);
    auto v = quaternion_y(ornB_in_A);

    // Use angle of support point of B closest on A's plane as initial angle.
    vector3 sup_pos = support_point_circle(posB_in_A, ornB_in_A, radiusB, vector3_x);
    vector3 sup_neg = support_point_circle(posB_in_A, ornB_in_A, radiusB, -vector3_x);
    vector3 sup = std::abs(sup_pos.x) < std::abs(sup_neg.x) ? sup_pos : sup_neg;
    auto sup_in_B = to_object_space(sup, posB_in_A, ornB_in_A);
    auto initial_phi = std::atan2(sup_in_B.y, sup_in_B.z);

    // Newton-Raphson iterations.
    auto phi = initial_phi;
    size_t max_iterations = 20;

    for (size_t i = 0; i < max_iterations; ++i) {
        auto cos_phi = std::cos(phi);
        auto sin_phi = std::sin(phi);

        auto p_phi = posB_in_A + (u * cos_phi + v * sin_phi) * radiusB;
        auto d_p_phi = (u * -sin_phi + v * cos_phi) * radiusB;
        auto dd_p_phi = (u * -cos_phi + v * -sin_phi) * radiusB;

        auto theta = std::atan2(p_phi.y, p_phi.z);
        auto cos_theta = std::cos(theta);
        auto sin_theta = std::sin(theta);

        auto q_theta = vector3{0, sin_theta * radiusA, cos_theta * radiusA};
        auto d_q_theta = vector3{0, cos_theta * radiusA, -sin_theta * radiusA};
        auto dd_q_theta = vector3{0, -sin_theta * radiusA, -cos_theta * radiusA};

        // Function d(φ) is the vector connecting the closest points.
        // First and second derivates follow.
        auto d_phi = p_phi - q_theta;
        auto d_d_phi = d_p_phi - d_q_theta;
        auto dd_d_phi = dd_p_phi - dd_q_theta;

        // Function f(φ) = d · d / 2 gives us a scalar proportional to the
        // length of d(φ).
        // First derivative f' = d'· d
        // Second derivative f" = d'· d + d"· d
        // auto f_theta = scalar(0.5) * dot(d_phi, d_phi);
        auto d_f_phi = dot(d_phi, d_d_phi);
        auto dd_f_phi = dot(d_d_phi, d_d_phi) + dot(dd_d_phi, d_phi);

        auto delta = d_f_phi / dd_f_phi;
        phi -= delta;

        // Stop when the delta is smaller than a degree.
        if (std::abs(delta) < pi * scalar(1) / scalar(180)) {
            break;
        }
    }

    auto cos_phi = std::cos(phi);
    auto sin_phi = std::sin(phi);
    rB0 = posB_in_A + (u * cos_phi + v * sin_phi) * radiusB;

    auto theta = std::atan2(rB0.y, rB0.z);
    auto cos_theta = std::cos(theta);
    auto sin_theta = std::sin(theta);
    rA0 = vector3{0, sin_theta * radiusA, cos_theta * radiusA};

    rA0 = posA + rotate(ornA, rA0);
    rB0 = posA + rotate(ornA, rB0);
    auto dir = rA0 - rB0;
    auto dist_sqr = length_sqr(dir);

    // Get tangents and use cross product to calculate normal.
    auto tangentA = vector3{0, cos_theta, -sin_theta};
    auto tangentB = u * -sin_phi + v * cos_phi;
    normal = cross(tangentA, tangentB);

    auto normal_len_sqr = length_sqr(normal);

    if (normal_len_sqr > EDYN_EPSILON) {
        normal /= std::sqrt(normal_len_sqr);
        normal = rotate(ornA, normal);
    } else if (dist_sqr > EDYN_EPSILON) {
        // If line is parallel to tangent and closest points do not coincide.
        normal = dir / std::sqrt(dist_sqr);
    } else {
        // If points coincide, take a vector at an angle θ.
        normal = vector3{0, sin_theta, cos_theta};
        normal = rotate(ornA, normal);
    }

    EDYN_ASSERT(length_sqr(normal) > EDYN_EPSILON);

    num_points = 1;

    return dist_sqr;
}

void plane_space(const vector3 &n, vector3 &p, vector3 &q) {
    if (std::abs(n.z) > half_sqrt2) {
        // Choose p in yz plane.
        auto a = n.y * n.y + n.z * n.z;
        auto k = scalar(1) / std::sqrt(a);
        p.x = 0;
        p.y = -n.z * k;
        p.z = n.y * k;
        // q = n X p
        q.x = a * k;
        q.y = -n.x * p.z;
        q.z = n.x * p.y;
    } else {
        // Choose p in xy plane.
        auto a = n.x * n.x + n.y * n.y;
        auto k = scalar(1) / std::sqrt(a);
        p.x = -n.y * k;
        p.y = n.x * k;
        p.z = 0;
        // q = n X p
        q.x = -n.z * p.y;
        q.y = n.z * p.x;
        q.z = a * k;
    }
}

matrix3x3 make_tangent_basis(const vector3 &n) {
    vector3 t, u;
    plane_space(n, t, u);
    return matrix3x3_columns(t, n, u);
}

bool intersect_aabb(const vector3 &min0, const vector3 &max0,
                    const vector3 &min1, const vector3 &max1) {
    return (min0.x <= max1.x) &&
		   (max0.x >= min1.x) &&
		   (min0.y <= max1.y) &&
		   (max0.y >= min1.y) &&
		   (min0.z <= max1.z) &&
		   (max0.z >= min1.z);
}

<<<<<<< HEAD
vector3 support_point_circle(const vector3 &pos, const quaternion &orn, 
                             scalar radius, const vector3 &dir) {
    auto normal = rotate(orn, vector3_x);
    auto proj = dir - normal * dot(dir, normal);
    auto l2 = length_sqr(proj);
=======
vector3 support_point_circle(const vector3 &pos, const quaternion &orn,
                             scalar radius, const vector3 &dir) {
    auto local_dir = rotate(conjugate(orn), dir);
    // Squared length in yz plane.
    auto len_yz_sqr = local_dir.y * local_dir.y + local_dir.z * local_dir.z;
    vector3 sup;
>>>>>>> f96b330e

    if (l2 > EDYN_EPSILON) {
        auto s = radius / std::sqrt(l2);
        return pos + proj * s;
    }

    return pos + rotate(orn, vector3_y * radius);
}

scalar signed_triangle_area(const vector2 &a, const vector2 &b, const vector2 &c) {
    return (a.x - c.x) * (b.y - c.y) - (a.y - c.y) * (b.x - c.x);
}

vector3 intersect_line_plane(const vector3 &p0, const vector3 &dir, 
                             const vector3 &q0, const vector3 &normal) {
    auto d = q0 - p0;
    auto denom = dot(dir, normal);
    
    if (std::abs(denom) > EDYN_EPSILON) {
        auto t = dot(d, normal) / denom;
        return p0 + t * dir;
    }

    return p0;
}

size_t intersect_segments(const vector2 &p0, const vector2 &p1,
                          const vector2 &q0, const vector2 &q1,
                          scalar &s0, scalar &t0,
                          scalar &s1, scalar &t1) {
    auto dp = p1 - p0;
    auto dq = q1 - q0;
    auto e = q0 - p0;
    auto denom = perp_product(dp, dq);

    if (std::abs(denom) > EDYN_EPSILON) {
        auto denom_inv = scalar(1) / denom;
        s0 = perp_product(e, dq) * denom_inv;
        t0 = perp_product(e, dp) * denom_inv;
        return s0 < 0 || s0 > 1 || t0 < 0 || t0 > 1 ? 0 : 1;
    }

    if (std::abs(perp_product(e, dp)) < EDYN_EPSILON) {
        // Segments are parallel and lie on the same line.
        // Calculate intersection interval.
        auto denom_p = scalar(1) / dot(dp, dp);
        auto denom_q = scalar(1) / dot(dq, dq);

        s0 = dot(q0 - p0, dp) * denom_p;
        s1 = dot(q1 - p0, dp) * denom_p;

        if ((s0 < 0 && s1 < 0) || (s0 > 1 && s1 > 1)) {
            // Segments do not overlap.
            return 0;
        }

        s0 = clamp_unit(s0);
        s1 = clamp_unit(s1);

        t0 = clamp_unit(dot(p0 - q0, dq) * denom_q);
        t1 = clamp_unit(dot(p1 - q0, dq) * denom_q);

        return std::abs(s1 - s0) < EDYN_EPSILON ? 1 : 2;
    }

    return 0;
}

scalar area_4_points(const vector3& p0, const vector3& p1, const vector3& p2, const vector3& p3) {
	vector3 a[3], b[3];
	a[0] = p0 - p1;
	a[1] = p0 - p2;
	a[2] = p0 - p3;
	b[0] = p2 - p3;
	b[1] = p1 - p3;
	b[2] = p1 - p2;

	vector3 tmp0 = cross(a[0], b[0]);
	vector3 tmp1 = cross(a[1], b[1]);
	vector3 tmp2 = cross(a[2], b[2]);

	return std::max(std::max(length_sqr(tmp0), length_sqr(tmp1)), length_sqr(tmp2));
}

vector3 closest_point_box_outside(const vector3 &half_extent, const vector3 &p) {
    auto closest = p;
    closest.x = std::min(half_extent.x, closest.x);
    closest.x = std::max(-half_extent.x, closest.x);
    closest.y = std::min(half_extent.y, closest.y);
    closest.y = std::max(-half_extent.y, closest.y);
    closest.z = std::min(half_extent.z, closest.z);
    closest.z = std::max(-half_extent.z, closest.z);
    return closest;
}

scalar closest_point_box_inside(const vector3 &half_extent, const vector3 &p, vector3 &closest, vector3 &normal) {
    EDYN_ASSERT(p >= -half_extent && p <= half_extent);

    auto dist = half_extent.x - p.x;
    auto min_dist = dist;
    closest = vector3{half_extent.x, p.y, p.z};
    normal = vector3{1, 0, 0};

    dist = half_extent.x + p.x;
    if (dist < min_dist) {
        min_dist = dist;
        closest = vector3{-half_extent.x, p.y, p.z};
        normal = vector3{-1, 0, 0};
    }

    dist = half_extent.y - p.y;
    if (dist < min_dist) {
        min_dist = dist;
        closest = vector3{p.x, half_extent.y, p.z};
        normal = vector3{0, 1, 0};
    }

    dist = half_extent.y + p.y;
    if (dist < min_dist) {
        min_dist = dist;
        closest = vector3{p.x, -half_extent.y, p.z};
        normal = vector3{0, -1, 0};
    }

    dist = half_extent.z - p.z;
    if (dist < min_dist) {
        min_dist = dist;
        closest = vector3{p.x, p.y, half_extent.z};
        normal = vector3{0, 0, 1};
    }

    dist = half_extent.z + p.z;
    if (dist < min_dist) {
        min_dist = dist;
        closest = vector3{p.x, p.y, -half_extent.z};
        normal = vector3{0, 0, -1};
    }

    return dist;
}

size_t intersect_line_aabb(const vector2 &p0, const vector2 &p1,
                           const vector2 &aabb_min, const vector2 &aabb_max,
                           scalar &s0, scalar &s1) {
    size_t num_points = 0;
    auto d = p1 - p0;
    auto e = aabb_min - p0;
    auto f = aabb_max - p0;

    if (std::abs(d.x) < EDYN_EPSILON) {
        // Line is vertical.
        if (e.x <= 0 && f.x >= 0) {
            s0 = e.y / d.y;
            s1 = f.y / d.y;
            num_points = 2;
        }

        return num_points;
    }

    if (std::abs(d.y) < EDYN_EPSILON) {
        // Line is horizontal.
        if (e.y <= 0 && f.y >= 0) {
            s0 = e.x / d.x;
            s1 = f.x / d.x;
            num_points = 2;
        }

        return num_points;
    }

    /* Left edge. */ {
        auto t = e.x / d.x;
        auto qy = p0.y + d.y * t;

        if (qy >= aabb_min.y && qy < aabb_max.y) {
            s0 = t;
            ++num_points;
        }
    }

    /* Right edge. */ {
        auto t = f.x / d.x;
        auto qy = p0.y + d.y * t;

        if (qy > aabb_min.y && qy <= aabb_max.y) {
            if (num_points == 0) {
                s0 = t;
                ++num_points;
            } else if (std::abs(t - s0) > EDYN_EPSILON) {
                s1 = t;
                ++num_points;
            }
        }
    }

    if (num_points == 2) {
        return num_points;
    }

    /* Bottom edge. */ {
        auto t = e.y / d.y;
        auto qx = p0.x + d.x * t;

        if (qx >= aabb_min.x && qx < aabb_max.x) {
            if (num_points == 0) {
                s0 = t;
                ++num_points;
            } else if (std::abs(t - s0) > EDYN_EPSILON) {
                s1 = t;
                ++num_points;
            }
        }
    }

    if (num_points == 2) {
        return num_points;
    }

    /* Top edge. */ {
        auto t = f.y / d.y;
        auto qx = p0.x + d.x * t;

        if (qx > aabb_min.x && qx <= aabb_max.x) {
            if (num_points == 0) {
                s0 = t;
                ++num_points;
            } else if (std::abs(t - s0) > EDYN_EPSILON) {
                s1 = t;
                ++num_points;
            }
        }
    }

    return num_points;
}

bool point_in_polygonal_prism(const std::vector<vector3> &vertices,
                              const std::vector<size_t> &indices,
                              const vector3 &normal, const vector3 &point) {
    const auto count = indices.size();
    EDYN_ASSERT(count > 2);

    for (size_t i = 0; i < count; ++i) {
        auto j = (i + 1) % count;
        auto idx0 = indices[i];
        auto idx1 = indices[j];
        auto &v0 = vertices[idx0];
        auto &v1 = vertices[idx1];
        auto d = v1 - v0;
        auto t = cross(d, normal);

        if (dot(point - v0, t) > EDYN_EPSILON) {
            return false;
        }
    }

    return true;
}

bool point_in_polygonal_prism(const std::vector<vector3> &vertices,
                              const vector3 &normal, const vector3 &point) {
    const auto count = vertices.size();
    EDYN_ASSERT(count > 2);

    for (size_t i = 0; i < count; ++i) {
        const auto j = (i + 1) % count;
        auto &v0 = vertices[i];
        auto &v1 = vertices[j];
        auto d = v1 - v0;
        auto t = cross(d, normal);

        if (dot(point - v0, t) > EDYN_EPSILON) {
            return false;
        }
    }

    return true;
}

// Reference: Real-Time Collision Detection - Christer Ericson,
// Section 5.3.3 - Intersecting Ray or Segment Against Box.
bool intersect_segment_aabb(vector3 p0, vector3 p1,
                            vector3 aabb_min, vector3 aabb_max) {
    auto aabb_center = (aabb_min + aabb_max) * scalar(0.5);
    auto half_extents = aabb_max - aabb_center;
    auto midpoint = (p0 + p1) * scalar(0.5);
    auto half_length = p1 - midpoint;
    midpoint -= aabb_center; // Translate box to origin.

    // Test coordinate axes.
    auto abs_half_length = abs(half_length);

    for (auto i = 0; i < 3; ++i) {
        if (std::abs(midpoint[i]) > half_extents[i] + abs_half_length[i]) {
            return false;
        }
    }

    // Add epsilon to better handle the parallel case.
    abs_half_length += vector3_one * EDYN_EPSILON;

    // Test cross products of segment direction with coordinate axes.
    if (std::abs(midpoint.y * half_length.z - midpoint.z * half_length.y) >
        half_extents.y * abs_half_length.z + half_extents.z * abs_half_length.y) {
        return false;
    }

    if (std::abs(midpoint.z * half_length.x - midpoint.x * half_length.z) >
        half_extents.z * abs_half_length.x + half_extents.x * abs_half_length.z) {
        return false;
    }

    if (std::abs(midpoint.x * half_length.y - midpoint.y * half_length.x) >
        half_extents.x * abs_half_length.y + half_extents.y * abs_half_length.x) {
        return false;
    }

    // No separating axis found. Segment intersects AABB.
    return true;
}

intersect_ray_cylinder_result intersect_ray_cylinder(vector3 p0, vector3 p1, vector3 pos, quaternion orn, scalar radius, scalar half_length, scalar &u) {
    // Let a plane be defined by the ray and the vector orthogonal to the
    // cylinder axis and the ray (i.e. their cross product). This plane cuts
    // the cylinder and their intersection is an ellipse with vertical half
    // length equals to the cylinder radius and horizontal half length bigger
    // than that. First, the parameters for the closest point between the lines
    // spanned by the cylinder axis and the ray are found. By subtracting an
    // amount from the parameter for the ray, the intersection point can be
    // found.
    auto cyl_dir = quaternion_x(orn);
    vector3 cyl_vertices[] = {
        pos + cyl_dir * half_length,
        pos - cyl_dir * half_length
    };
    scalar s, t;

    if (!closest_point_line_line(cyl_vertices[0], cyl_vertices[1], p0, p1, s, t)) {
        return {intersect_ray_cylinder_result::kind::parallel_directions};
    }

    auto radius_sqr = square(radius);
    auto closest_cyl = lerp(cyl_vertices[0], cyl_vertices[1], s);
    auto closest_ray = lerp(p0, p1, t);
    auto normal = closest_ray - closest_cyl;
    auto dist_sqr = length_sqr(normal);

    // Distance between lines bigger than radius.
    if (dist_sqr > radius_sqr) {
        return {intersect_ray_cylinder_result::kind::distance_greater_than_radius};
    }

    // Offset `t` backwards to place it where the intersection happens.
    auto d = p1 - p0;
    auto e = cyl_vertices[1] - cyl_vertices[0];
    auto dd = dot(d, d);
    auto ee = dot(e, e);
    auto de = dot(d, e);
    auto g_sqr = (radius_sqr - dist_sqr) * ee / (dd * ee - de * de);
    auto g = std::sqrt(g_sqr);
    u = t - g;
    return {intersect_ray_cylinder_result::kind::intersects, dist_sqr, normal};
}

bool intersect_ray_sphere(vector3 p0, vector3 p1, vector3 pos, scalar radius, scalar &t) {
    // Reference: Real-Time Collision Detection - Christer Ericson,
    // Section 5.3.2 - Intersecting Ray or Segment Against Sphere.
    // Substitute parametrized line function into sphere equation and
    // solve quadratic.
    auto d = p1 - p0;
    auto m = p0 - pos;
    auto a = dot(d, d);
    auto b = dot(m, d);
    auto c = dot(m, m) - radius * radius;

    // Exit if p0 is outside sphere and ray is pointing away from sphere.
    if (c > 0 && b > 0) {
        return false;
    }

    auto discr = b * b - a * c;

    // A negative discriminant corresponds to ray missing sphere.
    if (discr < 0) {
        return false;
    }

    // Ray intersects sphere. Compute smallest t.
    t = (-b - std::sqrt(discr)) / a;
    // If t is negative, ray started inside sphere so clamp it to zero.
    t = std::max(scalar(0), t);

    return true;
}

bool intersect_segment_triangle(const vector3 &p0, const vector3 &p1,
                                const std::array<vector3, 3> &vertices,
                                const vector3 &normal, scalar &t) {
    auto d = dot(p1 - p0, normal);
    auto e = dot(vertices[0] - p0, normal);
    t = 0;

    if (std::abs(d) > EDYN_EPSILON) {
        t = e / d;
    } else {
        // Ray is parallel to plane. Do not continue if ray is not
        // contained in plane.
        if (std::abs(e) > EDYN_EPSILON) {
            return false;
        }
    }

    auto intersection = lerp(p0, p1, t);

    for (size_t i = 0; i < 3; ++i) {
        auto v0 = vertices[i];
        auto v1 = vertices[(i + 1) % 3];
        auto edge_dir = v1 - v0;
        auto tangent = cross(normal, edge_dir);

        if (dot(tangent, intersection - v0) < 0) {
            return false;
        }
    }

    return true;
}

}<|MERGE_RESOLUTION|>--- conflicted
+++ resolved
@@ -644,38 +644,32 @@
 		   (max0.z >= min1.z);
 }
 
-<<<<<<< HEAD
-vector3 support_point_circle(const vector3 &pos, const quaternion &orn, 
-                             scalar radius, const vector3 &dir) {
-    auto normal = rotate(orn, vector3_x);
-    auto proj = dir - normal * dot(dir, normal);
-    auto l2 = length_sqr(proj);
-=======
 vector3 support_point_circle(const vector3 &pos, const quaternion &orn,
                              scalar radius, const vector3 &dir) {
     auto local_dir = rotate(conjugate(orn), dir);
     // Squared length in yz plane.
     auto len_yz_sqr = local_dir.y * local_dir.y + local_dir.z * local_dir.z;
     vector3 sup;
->>>>>>> f96b330e
-
-    if (l2 > EDYN_EPSILON) {
-        auto s = radius / std::sqrt(l2);
-        return pos + proj * s;
-    }
-
-    return pos + rotate(orn, vector3_y * radius);
+
+    if (len_yz_sqr > EDYN_EPSILON) {
+        auto d = radius / std::sqrt(len_yz_sqr);
+        sup = {0, local_dir.y * d, local_dir.z * d};
+    } else {
+        sup = {0, radius, 0};
+    }
+
+    return pos + rotate(orn, sup);
 }
 
 scalar signed_triangle_area(const vector2 &a, const vector2 &b, const vector2 &c) {
     return (a.x - c.x) * (b.y - c.y) - (a.y - c.y) * (b.x - c.x);
 }
 
-vector3 intersect_line_plane(const vector3 &p0, const vector3 &dir, 
+vector3 intersect_line_plane(const vector3 &p0, const vector3 &dir,
                              const vector3 &q0, const vector3 &normal) {
     auto d = q0 - p0;
     auto denom = dot(dir, normal);
-    
+
     if (std::abs(denom) > EDYN_EPSILON) {
         auto t = dot(d, normal) / denom;
         return p0 + t * dir;
