#include "edyn/math/geom.hpp"
#include "edyn/math/math.hpp"
#include <algorithm>

namespace edyn {

scalar closest_point_segment(const vector3 &q0, const vector3 &q1,
                             const vector3 &p, scalar &t, vector3 &q) {
    auto v = q1 - q0; // Direction vector of segment `q`.
    auto w = p - q0; // Vector from initial point of segment to point `p`.
    auto a = dot(w, v);
    auto b = dot(v, v);
    EDYN_ASSERT(b > EDYN_EPSILON);
    t = clamp_unit(a / b);
    q = q0 + v * t;
    return length_sqr(p - q);
}

<<<<<<< HEAD
=======
scalar distance_sqr_line(const vector3 &q0, const vector3 &dir,
                         const vector3 &p) {
    auto w = p - q0;
    auto a = dot(w, dir);
    auto b = dot(dir, dir);
    EDYN_ASSERT(b > EDYN_EPSILON);
    auto t = a / b;
    auto q = q0 + dir * t;
    return length_sqr(p - q);
}

>>>>>>> 75af97ba
scalar closest_point_line(const vector3 &q0, const vector3 &dir,
                          const vector3 &p, scalar &t, vector3 &r) {
    auto w = p - q0; // Vector from initial point of line to point `p`.
    auto a = dot(w, dir);
    auto b = dot(dir, dir);
    EDYN_ASSERT(b > EDYN_EPSILON);
    t = a / b;
    r = q0 + dir * t;
    return length_sqr(p - r);
}

// Reference: Real-Time Collision Detection - Christer Ericson, section 5.1.9.
scalar closest_point_segment_segment(const vector3 &p1, const vector3 &q1, 
                                     const vector3 &p2, const vector3 &q2, 
                                     scalar &s, scalar &t, 
                                     vector3 &c1, vector3 &c2,
                                     size_t *num_points,
                                     scalar *sp, scalar *tp, 
                                     vector3 *c1p, vector3 *c2p) {
    const auto d1 = q1 - p1; // Direction vector of segment `s1`.
    const auto d2 = q2 - p2; // Direction vector of segment `s2`.
    const auto r = p1 - p2;
    const auto a = dot(d1, d1); // Squared length of segment `s1`.
    const auto e = dot(d2, d2); // Squared length of segment `s2`.
    const auto f = dot(d2, r);

    // Check if either or both segments degenerate into points.
    if (a <= EDYN_EPSILON && e <= EDYN_EPSILON) {
        // Both segments degenerate into points.
        s = t = 0;
        c1 = p1;
        c2 = p2;
        return length_sqr(c1 - c2);
    }

    if (a <= EDYN_EPSILON) {
        // `s1` degenerates into a point.
        s = 0;
        t = f / e; // s = 0 => t = (b * s + f) / e = f / e;
        t = clamp_unit(t);
    } else {
        auto c = dot(d1, r);

        if (e <= EDYN_EPSILON) {
            // `s2` degenerates into a point.
            t = 0;
            s = clamp_unit(-c / a);
        } else {
            // The general non-degenerate case starts here.
            const auto b = dot(d1, d2);
            const auto denom = a * e - b * b;
            
            // If segments aren't parallel, compute closest point on `l1` to `l2`
            // and clamp to `s1`. Else pick arbitrary `s` (here 0). `l1` and `l2`
            // are the infinite lines passing through `s1` and `s2` respectively.
            if (denom > EDYN_EPSILON) {
                s = clamp_unit((b * f - c * e) / denom);
                if (num_points != nullptr) {
                    *num_points = 1;
                }
            } else if (num_points != nullptr) {
                auto r1 = p1 - q2;
                auto c1 = dot(d1, r1);
                auto a_inv = 1 / a;
                
                s   = clamp_unit(std::min(-c * a_inv, -c1 * a_inv));
                *sp = clamp_unit(std::max(-c * a_inv, -c1 * a_inv));

                auto r2 = q1 - p2;
                auto f2 = dot(d2, r2);
                auto e_inv = 1 / e;

                t   = clamp_unit(std::min(f * e_inv, f2 * e_inv));
                *tp = clamp_unit(std::max(f * e_inv, f2 * e_inv));
                
                if (std::abs(s - *sp) > EDYN_EPSILON) {
                    *num_points = 2;
                    *c1p = p1 + d1 * *sp;
                    *c2p = p2 + d2 * *tp;
                } else {
                    *num_points = 1;
                }
            } else {
                s = 0;
            }

            // Find point on `l2` closeset to `s1(s)` using
            // `t = dot((p1 + d1 * s) - p2, d2) / dot(d2, d2) = (b * s + f) / e`.
            const auto tnom = b * s + f;

            // If `t` in [0, 1] we're done. Else clamp `t`, recompute `s` for
            // the new value of `t` using 
            // `s = dot((p2 + d2 * t) - p1, d1) / dot(d1, d1) = (t * b - c) / a`
            // and clamp `s` to [0, 1].
            if (tnom < 0) {
                t = 0;
                s = clamp_unit(-c / a);
            } else if (tnom > e) {
                t = 1;
                s = clamp_unit((b - c) / a);
            } else {
                t = tnom / e;
            }
        }
    }

    c1 = p1 + d1 * s;
    c2 = p2 + d2 * t;
    return length_sqr(c1 - c2);
}

scalar closest_point_disc(const vector3 &dpos, const quaternion &dorn, 
                          scalar radius, const vector3 &p, vector3 &q) {
    // Project point onto disc's plane.
    const auto normal = rotate(dorn, vector3_x);
    const auto ln = dot(p - dpos, normal);
    const auto p_proj = p - normal * ln;
    const auto d = p_proj - dpos;
    const auto l2 = length_sqr(d);

    // Projection is inside disc.
    if (l2 < radius * radius) {
        q = p_proj;
        return ln * ln;
    }

    const auto l = std::sqrt(l2);
    const auto dn = d / l;
    q = dpos + dn * radius;
    return length_sqr(p - q);
}

size_t intersect_line_circle(scalar px, scalar py, 
                             scalar qx, scalar qy, 
                             scalar radius, 
                             scalar &s0, scalar &s1) {
    auto dx = qx - px, dy = qy - py;
    auto dl2 = dx * dx + dy * dy;
    auto dp = dx * px + dy * py;
    auto delta = dp * dp - dl2 * (px * px + py * py - radius * radius);

    if (delta < 0) {
        return 0;
    }

    if (delta > EDYN_EPSILON) {
        auto delta_sqrt = std::sqrt(delta);
        auto dl2_inv = 1 / dl2;
        s0 = -(dp + delta_sqrt) * dl2_inv;
        s1 = -(dp - delta_sqrt) * dl2_inv;
        return 2;
    }

    s0 = -dp * dl2;
    return 1;
}

scalar closest_point_circle_line(
    const vector3 &cpos, const quaternion &corn,  scalar radius,
    const vector3 &p0, const vector3 &p1, size_t &num_points, 
    scalar &s0, vector3 &rc0, vector3 &rl0,
    scalar &s1, vector3 &rc1, vector3 &rl1, 
    vector3 &normal, scalar threshold) {

    // Line points in local disc space. The face of the disc points towards
    // the positive x-axis.
<<<<<<< HEAD
    auto corn_conj = conjugate(corn);
=======
>>>>>>> 75af97ba
    auto q0 = to_object_space(p0, cpos, corn);
    auto q1 = to_object_space(p1, cpos, corn);
    auto qv = q1 - q0;
    auto qv_len_sqr = length_sqr(qv);
<<<<<<< HEAD
    auto qv_len = std::sqrt(qv_len_sqr);
    auto diameter = scalar(2) * radius;
=======
>>>>>>> 75af97ba

    // If the projection of a segment of the line of length `diameter` on the x axis
    // is smaller than threshold, the line is considered to be parallel to the circle. 
    if (std::abs(qv.x) < EDYN_EPSILON) { // (std::abs(qv.x / qv_len) * diameter < threshold) {
        // Calculate line-circle intersection in the yz plane.
        // For the normal vector, calculate something orthogonal to the line.
        auto tangent = cross(qv, vector3_x); // tangent lies on the circle plane.
        normal = cross(qv, tangent);
        normal = rotate(corn, normal);
        normal = normalize(normal);

        num_points = intersect_line_circle(q0.y, q0.z, q1.y, q1.z, radius, s0, s1);

        if (num_points > 0) {
            auto rl0_local = q0 + qv * s0;
            auto rc0_local = vector3{0, rl0_local.y, rl0_local.z};
            // Transform to world space.
            rl0 = cpos + rotate(corn, rl0_local);
            rc0 = cpos + rotate(corn, rc0_local);

            // The distance is simply the x coord of the resulting point in the line
            // in circle space.
            auto dist2 = rl0_local.x * rl0_local.x;

            if (num_points > 1) {
                auto rl1_local = q0 + qv * s1;
                auto rc1_local = vector3{0, rl1_local.y, rl1_local.z};
                rl1 = cpos + rotate(corn, rl1_local);
                rc1 = cpos + rotate(corn, rc1_local);

                dist2 = std::min(dist2, rl1_local.x * rl1_local.x);
            }

            return dist2;
        } else {
            // If the projection of line in the yz plane does not intersect disc 
            // (despite being parallel), the closest point in the line is the point
            // closest to the circle center and the the closest point on the circle
            // is the closest point on the line projected on the circle plane,
            // normalized and multiplied by radius.
            // Calculations done in world-space this time.
<<<<<<< HEAD
            closest_point_segment(p0, p1, cpos, s0, rl0);
=======
            closest_point_line(p0, p1 - p0, cpos, s0, rl0);
>>>>>>> 75af97ba
            auto proj = project_plane(rl0, cpos, normal);
            auto dir = normalize(proj - cpos);
            rc0 = cpos + dir * radius;
            auto d = rl0 - rc0;
            auto dl2 = length_sqr(d);

            if (dl2 > EDYN_EPSILON) {
                normal = d / std::sqrt(dl2);
            } else {
                normal = dir;
            }

            num_points = 1;
            return dl2;
        }
    }

    // Let `q(θ) = [0, sin(θ) * r, cos(θ) * r]` be the parametrized circle in the yz
    // plane, then the function `c(θ) = q0 + ((q(θ) - q0) · qv) / (qv · qv) * qv` 
    // gives the point in the line that's closest to `q(θ)`. The function
    // `d(θ) = q(θ) - c(θ)` gives us the vector connecting the closest points.
    // The function `f(θ) = 0.5 * d(θ) · d(θ)` gives us half the squared length of
    // `d(θ)`. Minimizing `f(θ)` will result in the angle `θ_m` where `d(θ)` achieves
    // its smallest magnitude, thus `q(θ_m)` is the point in the circle closest to
    // the line. The Newton-Raphson method is used for minimization.
<<<<<<< HEAD

    // Intersect line with yz plane and use the angle of this point as the
    // initial value.
    const auto q_yz_plane = q0 - (q0.x / qv.x) * qv;
    const auto initial_theta = std::atan2(q_yz_plane.y, q_yz_plane.z);

    // Newton-Raphson iterations.
    auto theta = initial_theta;
    size_t max_iterations = 3;

    for (size_t i = 0; i < max_iterations; ++i) {
        auto qv_len_sqr_inv = scalar(1) / qv_len_sqr;
=======

    // Intersect line with yz plane and use the angle of this point as the
    // initial value.
    const auto q_yz_plane = q0 - (q0.x / qv.x) * qv;
    const auto initial_theta = std::atan2(q_yz_plane.y, q_yz_plane.z);
    const auto qv_len_sqr_inv = scalar(1) / qv_len_sqr;

    // Newton-Raphson iterations.
    auto theta = initial_theta;
    size_t max_iterations = 3;

    for (size_t i = 0; i < max_iterations; ++i) {
>>>>>>> 75af97ba
        auto sin_theta = std::sin(theta);
        auto cos_theta = std::cos(theta);

        // Function q(θ) = [0, sin(θ) * r, cos(θ) * r] and its first and
        // second derivatives.
        auto q_theta    = vector3{0,  sin_theta * radius,  cos_theta * radius};
        auto d_q_theta  = vector3{0,  cos_theta * radius, -sin_theta * radius};
        auto dd_q_theta = vector3{0, -sin_theta * radius, -cos_theta * radius};

        // Function c(θ) gives the point in the line closest to q(θ).
        // First and second derivates follow.
        auto c_theta = q0 + dot(q_theta - q0, qv) * qv_len_sqr_inv * qv;
        auto d_c_theta = dot(d_q_theta, qv) * qv_len_sqr_inv * qv;
        auto dd_c_theta = dot(dd_q_theta, qv) * qv_len_sqr_inv * qv;

        // Function d(θ) is the vector connecting the closest points.
        // First and second derivates follow.
        auto d_theta = q_theta - c_theta;
        auto d_d_theta = d_q_theta - d_c_theta;
        auto dd_d_theta = dd_q_theta - dd_c_theta;

<<<<<<< HEAD
        // Function f(θ) gives a scalar proportional to the length of d(θ).
        // First derivative f' = d'· d
        // Second derivative f" = d'· d + d"· d
        auto f_theta = scalar(0.5) * dot(d_theta, d_theta);
=======
        // Function f(θ) = d · d / 2 gives us a scalar proportional to the 
        // length of d(θ).
        // First derivative f' = d'· d
        // Second derivative f" = d'· d + d"· d
        // auto f_theta = scalar(0.5) * dot(d_theta, d_theta);
>>>>>>> 75af97ba
        auto d_f_theta = dot(d_theta, d_d_theta);
        auto dd_f_theta = dot(d_d_theta, d_d_theta) + dot(dd_d_theta, d_theta);

        auto delta = d_f_theta / dd_f_theta;
        theta -= delta;

        // Stop when the delta is smaller than a degree.
        if (std::abs(delta) < pi * scalar(1) / scalar(180)) {
            break;
        }
    }

    auto closest_sin_theta = std::sin(theta);
    auto closest_cos_theta = std::cos(theta);
    auto rc0_local = vector3{0, closest_sin_theta * radius, closest_cos_theta * radius};
    vector3 rl0_local;
    auto dist_sqr = closest_point_line(q0, qv, rc0_local, s0, rl0_local);

    rc0 = cpos + rotate(corn, rc0_local);
    rl0 = cpos + rotate(corn, rl0_local);

    // Get tangent at θ and use cross product with line to calculate normal.
    auto tangent = vector3{0, closest_cos_theta, -closest_sin_theta};
    normal = cross(tangent, qv);

    auto normal_len_sqr = length_sqr(normal);

    if (normal_len_sqr > EDYN_EPSILON) {
        normal /= std::sqrt(normal_len_sqr);
        normal = rotate(corn, normal);
    } else if (dist_sqr > EDYN_EPSILON) {
        // If line is parallel to tangent and closest points do not coincide.
        normal = (rl0 - rc0) / std::sqrt(dist_sqr);
    } else {
        // If points coincide, take a vector at an angle θ.
        normal = vector3{0, closest_sin_theta, closest_cos_theta};
        normal = rotate(corn, normal);
    }

    num_points = 1;

    return dist_sqr;
}

size_t intersect_circle_circle(scalar px, scalar py, 
                               scalar qx, scalar qy, 
                               scalar pr, scalar qr,
                               scalar &ix, scalar &iy,
                               scalar &jx, scalar &jy) {
    // Reference: Intersection of Linear and Circular Components in 2D - David Eberly
    // https://www.geometrictools.com/
    auto ux = px - qx, uy = py - qy;
    auto rsum = pr + qr;
    auto rsub = pr - qr;
    auto lu2 = ux * ux + uy * uy;

    if (lu2 <= EDYN_EPSILON) {
        return 0;
    }

    auto num = -(lu2 - rsum * rsum) * (lu2 - rsub * rsub);

    if (num < 0) {
        return 0;
    }

    auto lu2_inv = scalar(1) / lu2;
    auto denom_inv = lu2_inv * 0.25;
    auto t = std::sqrt(num * denom_inv);
    auto s = ((pr * pr - qr * qr) * lu2_inv + 1) * 0.5;

    auto vx = -uy, vy = ux;

    ix = px + s * ux + t * vx;
    iy = py + s * uy + t * vy;

    jx = px + s * ux - t * vx;
    jy = py + s * uy - t * vy;

    return t > EDYN_EPSILON ? 2 : 1;
}

scalar closest_point_circle_circle(
    const vector3 &posA, const quaternion &ornA, scalar radiusA,
    const vector3 &posB, const quaternion &ornB, scalar radiusB,
    size_t &num_points, vector3 &rA0, vector3 &rB0, vector3 &rA1, vector3 &rB1,
    vector3 &normal) {

    auto normalA = rotate(ornA, vector3_x);
    auto normalB = rotate(ornB, vector3_x);
<<<<<<< HEAD

    auto ornA_conj = conjugate(ornA);
    auto ornB_conj = conjugate(ornB);

    // If discs have their normals in the same plane as their centers, the 
    // problem can be handled as segment-segment closest point.
    auto tangentA = cross(posA - posB, normalB);
    auto tangentB = cross(posA - posB, normalA);
    auto tangent = length_sqr(tangentA) > length_sqr(tangentB) ? tangentA : tangentB;

    if (std::abs(dot(tangent, normalA)) < 0.01 &&
        std::abs(dot(tangent, normalB)) < 0.01) {
        normal = normalB;

        auto bitangentA = cross(tangent, normalA);
        bitangentA -= normalA * dot(tangent, normalA);
        bitangentA = normalize(bitangentA);
        auto p0A = posA + bitangentA * radiusA;
        auto p1A = posA - bitangentA * radiusA;

        auto bitangentB = cross(tangent, normalB);
        bitangentB -= normalB * dot(tangent, normalB);
        bitangentB = normalize(bitangentB);
        auto p0B = posB + bitangentB * radiusB;
        auto p1B = posB - bitangentB * radiusB;

        scalar s0, s1, t0, t1;
        vector3 c0, c1, c2, c3;
        auto dist2 = closest_point_segment_segment(p0A, p1A, p0B, p1B, 
                                                   s0, t0, c0, c1, 
                                                   &num_points, 
                                                   &s1, &t1, &c2, &c3);
        size_t idx = 0;
        closest[idx].first = c0;
        closest[idx].second = c1;
        ++idx;

        if (num_points > 1) {
            closest[idx].first = c2;
            closest[idx].second = c3;
            ++idx;
        }

        if (std::abs(scalar(1) - dot(normalA, normalB)) < 0.01) {
            auto posBA = rotate(ornA_conj, posB - posA);
            auto np = intersect_circle_circle(0, 0,
                                              posBA.y, posBA.z,
                                              radiusA, radiusB,
                                              c0.y, c0.z,
                                              c1.y, c1.z);
            if (np > 0) {
                num_points += np;
                closest[idx].first = posA + rotate(ornA, vector3 {0, c0.y, c0.z});
                closest[idx].second = posA + rotate(ornA, vector3 {posBA.x , c0.y, c0.z});
                ++idx;

                if (np > 1) {
                    closest[idx].first = posA + rotate(ornA, vector3 {0, c1.y, c1.z});
                    closest[idx].second = posA + rotate(ornA, vector3 {posBA.x , c1.y, c1.z});
                    ++idx;
                }
            }
        }

        return dist2;
    }

    if (std::abs(scalar(1) - dot(normalA, normalB)) < 0.01) {
        auto posBA = rotate(ornA_conj, posB - posA);
        vector3 c0, c1;
        auto np = intersect_circle_circle(0, 0,
                                            posBA.y, posBA.z,
                                            radiusA, radiusB,
                                            c0.y, c0.z,
                                            c1.y, c1.z);
=======
    auto posB_in_A = to_object_space(posB, posA, ornA);

    // Check if parallel.
    if (std::abs(dot(normalA, normalB)) > scalar(1) - EDYN_EPSILON) {
        vector2 c0, c1;
        auto np = intersect_circle_circle(0, 0, // A is in the origin.
                                          posB_in_A.z, posB_in_A.y,
                                          radiusA, radiusB,
                                          c0.x, c0.y,
                                          c1.x, c1.y);
>>>>>>> 75af97ba
        if (np > 0) {
            num_points = np;
            rA0 = posA + rotate(ornA, vector3 {0, c0.y, c0.x});
            rB0 = posA + rotate(ornA, vector3 {posB_in_A.x , c0.y, c0.x});

            if (np > 1) {
                rA1 = posA + rotate(ornA, vector3 {0, c1.y, c1.x});
                rB1 = posA + rotate(ornA, vector3 {posB_in_A.x , c1.y, c1.x});
            }

            return posB_in_A.x * posB_in_A.x;
        } else {
            // One circle could be contained within the other.
            // If the circles do not intersect and any point of one of them is
            // contained in the other, then the entire circle is contained in
            // the other.

<<<<<<< HEAD
        if (length_sqr(closestA_projB - posB) < radiusB) {
=======
>>>>>>> 75af97ba
            num_points = 1;
            auto dir = vector2{posB_in_A.z, posB_in_A.y};
            auto dir_len_sqr = length_sqr(dir);

            if (dir_len_sqr > EDYN_EPSILON) {
                dir /= std::sqrt(dir_len_sqr);
                auto pointB_in_A = posB_in_A + vector3_y * radiusB;
                auto pointA = vector3_y * radiusA;

                if (length_sqr(vector2{pointB_in_A.z, pointB_in_A.y}) < radiusA * radiusA) {
                    // B contained in A.
                    rA0 = posA + rotate(ornA, vector3{0, dir.y * radiusA, dir.x * radiusA});
                    rB0 = posA + rotate(ornA, posB_in_A + vector3{0, dir.y * radiusB, dir.x * radiusB});
                    return distance_sqr(rA0, rB0);
                } else if (length_sqr(vector2{pointA.z, pointA.y}) < radiusB * radiusB) {
                    // A contained in B.
                    rA0 = posA + rotate(ornA, vector3{0, -dir.y * radiusA, -dir.x * radiusA});
                    rB0 = posA + rotate(ornA, posB_in_A + vector3{0, -dir.y * radiusB, -dir.x * radiusB});
                    return distance_sqr(rA0, rB0);
                } else {
                    // Circles don't intersect nor are contained in one another.
                    rA0 = posA + rotate(ornA, vector3{0, dir.y * radiusA, dir.x * radiusA});
                    rB0 = posA + rotate(ornA, posB_in_A + vector3{0, -dir.y * radiusB, -dir.x * radiusB});
                    return distance_sqr(rA0, rB0);
                }
            } else {
                // Concentric.
                rA0 = posA + rotate(ornA, vector3_y * radiusA);
                rB0 = posB + rotate(ornB, vector3_y * radiusB);
                return distance_sqr(rA0, rB0);
            }
        }
    }

    // Let `q(θ) = [0, sin(θ) * r, cos(θ) * r]` be the parametrized circle of
    // radius `r` in the yz plane, and `p(φ) = u * cos(φ) * s + v * sin(φ) * s` 
    // be the other parametrized circle of radius `s` where `u` and `v` are
    // unit orthogonal vectors. The `θ` which gives us the point in `q(θ)`
    // closest to any point `a` is `atan(a_y / a_z)`, thus `θ` can be written
    // as a function of `φ`: `θ(φ) = atan(p_y(φ) / p_z(φ))`. Then, a function
    // which gives us the vector connecting the closest points can be written
    // `d(φ) = p(φ) - q(θ(φ))` and a function that gives us a quantity proportinal
    // to the distance between these points can be written `f(φ) = d(φ) · d(φ) / 2`.
    // Minimizing `f(φ)` will result in the value of `φ` that gives us the closest
    // points between the two circles.

    // Build ortho basis on B (in A's space).
    auto ornB_in_A = conjugate(ornA) * ornB;
    auto u = quaternion_z(ornB_in_A);
    auto v = quaternion_y(ornB_in_A);

    // Use angle of support point of B closest on A's plane as initial angle.
    vector3 sup_pos = support_point_circle(radiusB, posB_in_A, ornB_in_A, vector3_x);
    vector3 sup_neg = support_point_circle(radiusB, posB_in_A, ornB_in_A, -vector3_x);
    vector3 sup = std::abs(sup_pos.x) < std::abs(sup_neg.x) ? sup_pos : sup_neg;
    auto sup_in_B = to_object_space(sup, posB_in_A, ornB_in_A);
    auto initial_phi = std::atan2(sup_in_B.y, sup_in_B.z);

    // Newton-Raphson iterations.
    auto phi = initial_phi;
    size_t max_iterations = 10;

<<<<<<< HEAD
        if (length_sqr(closestB_projA - posA) < radiusA) {
            num_points = 1;
            closest[0].first = closestB;
            closest[0].second = closestB_projA;
            normal = -normalA;
            return distB * distB;
        }
    }

    // Transform disc A onto disc B's space.
    auto posAB = rotate(ornB_conj, posA - posB);

    // Build ortho basis on B (in A's space).
    auto ornAB = ornB_conj * ornA;
    auto u = rotate(ornAB, vector3_y) * radiusA;
    auto v = rotate(ornAB, vector3_z) * radiusA;

    scalar s = 0;
    scalar ds = pi / 18;
    auto dist2 = EDYN_SCALAR_MAX;

    for (;;) {
        auto q = posAB + u * std::cos(s) + v * std::sin(s);
        auto r = q;
        vector3 d;
        scalar l2;

        if (q.y * q.y + q.z * q.z > radiusB * radiusB) {
            r.x = 0;
            r = normalize(r) * radiusB;
            d = q - r;
            l2 = length_sqr(d);
        } else {
            r = {0, q.y, q.z};
            d = {q.x, 0, 0};
            l2 = q.x * q.x;
        }

        if (l2 < dist2) {
            dist2 = l2;
            closest[0].first = posB + rotate(ornB, q);
            closest[0].second = posB + rotate(ornB, r);
            normal = l2 > EDYN_EPSILON ? d / std::sqrt(l2) : vector3_x;
            //if (normal.x < 0) normal = -normal;
            normal = rotate(ornB, normal);
        }

        if (s >= 2 * pi) { break; }
        s = std::min(s + ds, 2 * pi);
=======
    for (size_t i = 0; i < max_iterations; ++i) {
        auto cos_phi = std::cos(phi);
        auto sin_phi = std::sin(phi);

        auto p_phi = posB_in_A + (u * cos_phi + v * sin_phi) * radiusB;
        auto d_p_phi = (u * -sin_phi + v * cos_phi) * radiusB;
        auto dd_p_phi = (u * -cos_phi + v * -sin_phi) * radiusB;

        auto theta = atan2(p_phi.y, p_phi.z);
        auto cos_theta = std::cos(theta);
        auto sin_theta = std::sin(theta);

        auto q_theta = vector3{0, sin_theta * radiusA, cos_theta * radiusA};
        auto d_q_theta = vector3{0, cos_theta * radiusA, -sin_theta * radiusA};
        auto dd_q_theta = vector3{0, -sin_theta * radiusA, -cos_theta * radiusA};

        // Function d(φ) is the vector connecting the closest points.
        // First and second derivates follow.
        auto d_phi = p_phi - q_theta;
        auto d_d_phi = d_p_phi - d_q_theta;
        auto dd_d_phi = dd_p_phi - dd_q_theta;

        // Function f(φ) = d · d / 2 gives us a scalar proportional to the 
        // length of d(φ).
        // First derivative f' = d'· d
        // Second derivative f" = d'· d + d"· d
        // auto f_theta = scalar(0.5) * dot(d_phi, d_phi);
        auto d_f_phi = dot(d_phi, d_d_phi);
        auto dd_f_phi = dot(d_d_phi, d_d_phi) + dot(dd_d_phi, d_phi);

        auto delta = d_f_phi / dd_f_phi;
        phi -= delta;

        // Stop when the delta is smaller than a degree.
        if (std::abs(delta) < pi * scalar(1) / scalar(180)) {
            break;
        }
    }

    auto cos_phi = std::cos(phi);
    auto sin_phi = std::sin(phi);
    rB0 = posB_in_A + (u * cos_phi + v * sin_phi) * radiusB;

    auto theta = atan2(rB0.y, rB0.z);
    auto cos_theta = std::cos(theta);
    auto sin_theta = std::sin(theta);
    rA0 = vector3{0, sin_theta * radiusA, cos_theta * radiusA};

    rA0 = posA + rotate(ornA, rA0);
    rB0 = posA + rotate(ornA, rB0);
    auto dir = rA0 - rB0;
    auto dist_sqr = length_sqr(dir);

    // Get tangents and use cross product to calculate normal.
    auto tangentA = vector3{0, cos_theta, -sin_theta};
    auto tangentB = u * -sin_phi + v * cos_phi;
    normal = cross(tangentA, tangentB);

    auto normal_len_sqr = length_sqr(normal);

    if (normal_len_sqr > EDYN_EPSILON) {
        normal /= std::sqrt(normal_len_sqr);
        normal = rotate(ornA, normal);
    } else if (dist_sqr > EDYN_EPSILON) {
        // If line is parallel to tangent and closest points do not coincide.
        normal = dir / std::sqrt(dist_sqr);
    } else {
        // If points coincide, take a vector at an angle θ.
        normal = vector3{0, sin_theta, cos_theta};
        normal = rotate(ornA, normal);
>>>>>>> 75af97ba
    }

    num_points = 1;

    return dist_sqr;
}

void plane_space(const vector3 &n, vector3 &p, vector3 &q) {
    if (std::abs(n.z) > half_sqrt2) {
        // Choose p in yz plane.
        auto a = n.y * n.y + n.z * n.z;
        auto k = scalar(1) / std::sqrt(a);
        p.x = 0;
        p.y = -n.z * k;
        p.z = n.y * k;
        // q = n X p
        q.x = a * k;
        q.y = -n.x * p.z;
        q.z = n.x * p.y;
    } else {
        // Choose p in xy plane.
        auto a = n.x * n.x + n.y * n.y;
        auto k = scalar(1) / std::sqrt(a);
        p.x = -n.y * k;
        p.y = n.x * k;
        p.z = 0;
        // q = n X p
        q.x = -n.z * p.y;
        q.y = n.z * p.x;
        q.z = a * k;
    }
}

bool intersect_aabb(const vector3 &min0, const vector3 &max0,
                    const vector3 &min1, const vector3 &max1) {
    return (min0.x <= max1.x) &&
		   (max0.x >= min1.x) &&
		   (min0.y <= max1.y) &&
		   (max0.y >= min1.y) &&
		   (min0.z <= max1.z) &&
		   (max0.z >= min1.z);
}

vector3 support_point_circle(scalar radius, const vector3 &pos, const quaternion &orn, const vector3 &dir) {
    auto local_dir = rotate(conjugate(orn), dir);
    // Squared length in yz plane.
    auto len_yz_sqr = local_dir.y * local_dir.y + local_dir.z * local_dir.z;
    vector3 sup;

    if (len_yz_sqr > EDYN_EPSILON) {
        auto d = radius / std::sqrt(len_yz_sqr);
        sup = {0, local_dir.y * d, local_dir.z * d};
    } else {
        sup = {0, radius, 0};
    }

    return pos + rotate(orn, sup);
}

scalar signed_triangle_area(const vector2 &a, const vector2 &b, const vector2 &c) {
    return (a.x - c.x) * (b.y - c.y) - (a.y - c.y) * (b.x - c.x);
}

size_t intersect_segments(const vector2 &p0, const vector2 &p1,
                          const vector2 &q0, const vector2 &q1,
                          scalar &s0, scalar &t0,
                          scalar &s1, scalar &t1) {
    auto dp = p1 - p0;
    auto dq = q1 - q0;
    auto e = q0 - p0;
    auto denom = perp_product(dp, dq);

    if (std::abs(denom) > EDYN_EPSILON) {
        auto denom_inv = scalar(1) / denom;
        s0 = perp_product(e, dq) * denom_inv;
        t0 = perp_product(e, dp) * denom_inv;
        return s0 < 0 || s0 > 1 || t0 < 0 || t0 > 1 ? 0 : 1;
    }

    // Segments are parallel.
    if (perp_product(e, dp) < EDYN_EPSILON) {
        // Calculate intersection interval.
        auto dir = dot(dp, dq);
        auto denom_p = scalar(1) / dot(dp, dp);
        auto denom_q = scalar(1) / dot(dq, dq);

        if (dir > 0) {
            auto f = q1 - p1;
            s0 = dot(e, dp) * denom_p;
            t0 = -dot(e, dq) * denom_q;

            s1 = scalar(1) + dot(f, dp) * denom_p;
            t1 = scalar(1) - dot(f, dq) * denom_q;
        } else {
            auto f = q1 - p0;
            s0 = dot(f, dp) * denom_p;
            t0 = -dot(f, dq) * denom_q;

            auto g = q0 - p1;
            s1 = scalar(1) + dot(g, dp) * denom_p;
            t1 = scalar(1) - dot(g, dq) * denom_q;
        }

        if (s0 < 0 || s0 > 1 || t0 < 0 || t0 > 1 ||
            s1 < 0 || s1 > 1 || t1 < 0 || t1 > 1) {
            return 0;
        }
        
        return 2;
    }

    return 0;
}

scalar area_4_points(const vector3& p0, const vector3& p1, const vector3& p2, const vector3& p3) {
	vector3 a[3], b[3];
	a[0] = p0 - p1;
	a[1] = p0 - p2;
	a[2] = p0 - p3;
	b[0] = p2 - p3;
	b[1] = p1 - p3;
	b[2] = p1 - p2;

	vector3 tmp0 = cross(a[0], b[0]);
	vector3 tmp1 = cross(a[1], b[1]);
	vector3 tmp2 = cross(a[2], b[2]);

	return std::max(std::max(length_sqr(tmp0), length_sqr(tmp1)), length_sqr(tmp2));
}

}<|MERGE_RESOLUTION|>--- conflicted
+++ resolved
@@ -16,8 +16,6 @@
     return length_sqr(p - q);
 }
 
-<<<<<<< HEAD
-=======
 scalar distance_sqr_line(const vector3 &q0, const vector3 &dir,
                          const vector3 &p) {
     auto w = p - q0;
@@ -29,7 +27,6 @@
     return length_sqr(p - q);
 }
 
->>>>>>> 75af97ba
 scalar closest_point_line(const vector3 &q0, const vector3 &dir,
                           const vector3 &p, scalar &t, vector3 &r) {
     auto w = p - q0; // Vector from initial point of line to point `p`.
@@ -196,19 +193,10 @@
 
     // Line points in local disc space. The face of the disc points towards
     // the positive x-axis.
-<<<<<<< HEAD
-    auto corn_conj = conjugate(corn);
-=======
->>>>>>> 75af97ba
     auto q0 = to_object_space(p0, cpos, corn);
     auto q1 = to_object_space(p1, cpos, corn);
     auto qv = q1 - q0;
     auto qv_len_sqr = length_sqr(qv);
-<<<<<<< HEAD
-    auto qv_len = std::sqrt(qv_len_sqr);
-    auto diameter = scalar(2) * radius;
-=======
->>>>>>> 75af97ba
 
     // If the projection of a segment of the line of length `diameter` on the x axis
     // is smaller than threshold, the line is considered to be parallel to the circle. 
@@ -250,11 +238,7 @@
             // is the closest point on the line projected on the circle plane,
             // normalized and multiplied by radius.
             // Calculations done in world-space this time.
-<<<<<<< HEAD
-            closest_point_segment(p0, p1, cpos, s0, rl0);
-=======
             closest_point_line(p0, p1 - p0, cpos, s0, rl0);
->>>>>>> 75af97ba
             auto proj = project_plane(rl0, cpos, normal);
             auto dir = normalize(proj - cpos);
             rc0 = cpos + dir * radius;
@@ -280,20 +264,6 @@
     // `d(θ)`. Minimizing `f(θ)` will result in the angle `θ_m` where `d(θ)` achieves
     // its smallest magnitude, thus `q(θ_m)` is the point in the circle closest to
     // the line. The Newton-Raphson method is used for minimization.
-<<<<<<< HEAD
-
-    // Intersect line with yz plane and use the angle of this point as the
-    // initial value.
-    const auto q_yz_plane = q0 - (q0.x / qv.x) * qv;
-    const auto initial_theta = std::atan2(q_yz_plane.y, q_yz_plane.z);
-
-    // Newton-Raphson iterations.
-    auto theta = initial_theta;
-    size_t max_iterations = 3;
-
-    for (size_t i = 0; i < max_iterations; ++i) {
-        auto qv_len_sqr_inv = scalar(1) / qv_len_sqr;
-=======
 
     // Intersect line with yz plane and use the angle of this point as the
     // initial value.
@@ -306,7 +276,6 @@
     size_t max_iterations = 3;
 
     for (size_t i = 0; i < max_iterations; ++i) {
->>>>>>> 75af97ba
         auto sin_theta = std::sin(theta);
         auto cos_theta = std::cos(theta);
 
@@ -328,18 +297,11 @@
         auto d_d_theta = d_q_theta - d_c_theta;
         auto dd_d_theta = dd_q_theta - dd_c_theta;
 
-<<<<<<< HEAD
-        // Function f(θ) gives a scalar proportional to the length of d(θ).
-        // First derivative f' = d'· d
-        // Second derivative f" = d'· d + d"· d
-        auto f_theta = scalar(0.5) * dot(d_theta, d_theta);
-=======
         // Function f(θ) = d · d / 2 gives us a scalar proportional to the 
         // length of d(θ).
         // First derivative f' = d'· d
         // Second derivative f" = d'· d + d"· d
         // auto f_theta = scalar(0.5) * dot(d_theta, d_theta);
->>>>>>> 75af97ba
         auto d_f_theta = dot(d_theta, d_d_theta);
         auto dd_f_theta = dot(d_d_theta, d_d_theta) + dot(dd_d_theta, d_theta);
 
@@ -430,83 +392,6 @@
 
     auto normalA = rotate(ornA, vector3_x);
     auto normalB = rotate(ornB, vector3_x);
-<<<<<<< HEAD
-
-    auto ornA_conj = conjugate(ornA);
-    auto ornB_conj = conjugate(ornB);
-
-    // If discs have their normals in the same plane as their centers, the 
-    // problem can be handled as segment-segment closest point.
-    auto tangentA = cross(posA - posB, normalB);
-    auto tangentB = cross(posA - posB, normalA);
-    auto tangent = length_sqr(tangentA) > length_sqr(tangentB) ? tangentA : tangentB;
-
-    if (std::abs(dot(tangent, normalA)) < 0.01 &&
-        std::abs(dot(tangent, normalB)) < 0.01) {
-        normal = normalB;
-
-        auto bitangentA = cross(tangent, normalA);
-        bitangentA -= normalA * dot(tangent, normalA);
-        bitangentA = normalize(bitangentA);
-        auto p0A = posA + bitangentA * radiusA;
-        auto p1A = posA - bitangentA * radiusA;
-
-        auto bitangentB = cross(tangent, normalB);
-        bitangentB -= normalB * dot(tangent, normalB);
-        bitangentB = normalize(bitangentB);
-        auto p0B = posB + bitangentB * radiusB;
-        auto p1B = posB - bitangentB * radiusB;
-
-        scalar s0, s1, t0, t1;
-        vector3 c0, c1, c2, c3;
-        auto dist2 = closest_point_segment_segment(p0A, p1A, p0B, p1B, 
-                                                   s0, t0, c0, c1, 
-                                                   &num_points, 
-                                                   &s1, &t1, &c2, &c3);
-        size_t idx = 0;
-        closest[idx].first = c0;
-        closest[idx].second = c1;
-        ++idx;
-
-        if (num_points > 1) {
-            closest[idx].first = c2;
-            closest[idx].second = c3;
-            ++idx;
-        }
-
-        if (std::abs(scalar(1) - dot(normalA, normalB)) < 0.01) {
-            auto posBA = rotate(ornA_conj, posB - posA);
-            auto np = intersect_circle_circle(0, 0,
-                                              posBA.y, posBA.z,
-                                              radiusA, radiusB,
-                                              c0.y, c0.z,
-                                              c1.y, c1.z);
-            if (np > 0) {
-                num_points += np;
-                closest[idx].first = posA + rotate(ornA, vector3 {0, c0.y, c0.z});
-                closest[idx].second = posA + rotate(ornA, vector3 {posBA.x , c0.y, c0.z});
-                ++idx;
-
-                if (np > 1) {
-                    closest[idx].first = posA + rotate(ornA, vector3 {0, c1.y, c1.z});
-                    closest[idx].second = posA + rotate(ornA, vector3 {posBA.x , c1.y, c1.z});
-                    ++idx;
-                }
-            }
-        }
-
-        return dist2;
-    }
-
-    if (std::abs(scalar(1) - dot(normalA, normalB)) < 0.01) {
-        auto posBA = rotate(ornA_conj, posB - posA);
-        vector3 c0, c1;
-        auto np = intersect_circle_circle(0, 0,
-                                            posBA.y, posBA.z,
-                                            radiusA, radiusB,
-                                            c0.y, c0.z,
-                                            c1.y, c1.z);
-=======
     auto posB_in_A = to_object_space(posB, posA, ornA);
 
     // Check if parallel.
@@ -517,7 +402,6 @@
                                           radiusA, radiusB,
                                           c0.x, c0.y,
                                           c1.x, c1.y);
->>>>>>> 75af97ba
         if (np > 0) {
             num_points = np;
             rA0 = posA + rotate(ornA, vector3 {0, c0.y, c0.x});
@@ -535,10 +419,6 @@
             // contained in the other, then the entire circle is contained in
             // the other.
 
-<<<<<<< HEAD
-        if (length_sqr(closestA_projB - posB) < radiusB) {
-=======
->>>>>>> 75af97ba
             num_points = 1;
             auto dir = vector2{posB_in_A.z, posB_in_A.y};
             auto dir_len_sqr = length_sqr(dir);
@@ -601,57 +481,6 @@
     auto phi = initial_phi;
     size_t max_iterations = 10;
 
-<<<<<<< HEAD
-        if (length_sqr(closestB_projA - posA) < radiusA) {
-            num_points = 1;
-            closest[0].first = closestB;
-            closest[0].second = closestB_projA;
-            normal = -normalA;
-            return distB * distB;
-        }
-    }
-
-    // Transform disc A onto disc B's space.
-    auto posAB = rotate(ornB_conj, posA - posB);
-
-    // Build ortho basis on B (in A's space).
-    auto ornAB = ornB_conj * ornA;
-    auto u = rotate(ornAB, vector3_y) * radiusA;
-    auto v = rotate(ornAB, vector3_z) * radiusA;
-
-    scalar s = 0;
-    scalar ds = pi / 18;
-    auto dist2 = EDYN_SCALAR_MAX;
-
-    for (;;) {
-        auto q = posAB + u * std::cos(s) + v * std::sin(s);
-        auto r = q;
-        vector3 d;
-        scalar l2;
-
-        if (q.y * q.y + q.z * q.z > radiusB * radiusB) {
-            r.x = 0;
-            r = normalize(r) * radiusB;
-            d = q - r;
-            l2 = length_sqr(d);
-        } else {
-            r = {0, q.y, q.z};
-            d = {q.x, 0, 0};
-            l2 = q.x * q.x;
-        }
-
-        if (l2 < dist2) {
-            dist2 = l2;
-            closest[0].first = posB + rotate(ornB, q);
-            closest[0].second = posB + rotate(ornB, r);
-            normal = l2 > EDYN_EPSILON ? d / std::sqrt(l2) : vector3_x;
-            //if (normal.x < 0) normal = -normal;
-            normal = rotate(ornB, normal);
-        }
-
-        if (s >= 2 * pi) { break; }
-        s = std::min(s + ds, 2 * pi);
-=======
     for (size_t i = 0; i < max_iterations; ++i) {
         auto cos_phi = std::cos(phi);
         auto sin_phi = std::sin(phi);
@@ -722,7 +551,6 @@
         // If points coincide, take a vector at an angle θ.
         normal = vector3{0, sin_theta, cos_theta};
         normal = rotate(ornA, normal);
->>>>>>> 75af97ba
     }
 
     num_points = 1;
