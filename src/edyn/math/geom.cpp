--- conflicted
+++ resolved
@@ -872,24 +872,11 @@
                                              size_t count,
                                              size_t &num_points,
                                              const vector3 &new_point,
-                                             scalar new_point_depth,
-                                             bool use_yz) noexcept {
+                                             scalar new_point_depth) noexcept {
     EDYN_ASSERT(num_points <= count);
     const auto max_dist_similar_sqr = contact_merging_threshold * contact_merging_threshold;
 
-<<<<<<< HEAD
-    if (use_yz) {
-        for (size_t i = 0; i < num_points; ++i) {
-            if (distance_sqr(to_vector2_zy(points[i]), to_vector2_zy(new_point)) < max_dist_similar_sqr) {
-                return {point_insertion_type::similar, i};
-            }
-        }
-    }
-
-    if (num_points < 2) {
-=======
     if (num_points == 0) {
->>>>>>> 4b4f40dc
         return {point_insertion_type::append, num_points++};
     }
 
@@ -1002,18 +989,10 @@
         }
     }
 
-<<<<<<< HEAD
-    if (max_area_idx < max_contacts) {
-        auto replace_pt = points[max_area_idx];
-        auto dist_sqr = use_yz ? distance_sqr(to_vector2_zy(replace_pt), to_vector2_zy(new_point)) : distance_sqr(replace_pt, new_point);
-        auto type = dist_sqr < max_dist_similar_sqr ? point_insertion_type::similar : point_insertion_type::replace;
-        return {type, max_area_idx};
-=======
     if (max_score_idx < max_contacts) {
         auto type = distance_sqr(points[max_score_idx], new_point) < max_dist_similar_sqr ?
                     point_insertion_type::similar : point_insertion_type::replace;
         return {type, max_score_idx};
->>>>>>> 4b4f40dc
     }
 
     // Ignore new point because the current contact set is better as it is.
