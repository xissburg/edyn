--- conflicted
+++ resolved
@@ -321,12 +321,9 @@
 }
 
 void stepper_async::set_rigidbody_kind(entt::entity entity, rigidbody_kind kind) {
-<<<<<<< HEAD
-=======
     // Must sync existing component changes to ensure the simulation registry
     // contains the latest changes before processing the `change_rigidbody_kind` message.
     sync();
->>>>>>> 77755960
     auto msg = msg::change_rigidbody_kind{};
     msg.changes.emplace_back(entity, kind);
     send_message_to_worker<msg::change_rigidbody_kind>(std::move(msg));
