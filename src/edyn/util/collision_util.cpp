--- conflicted
+++ resolved
@@ -1,24 +1,17 @@
 #include "edyn/util/collision_util.hpp"
 #include "edyn/comp/material.hpp"
-<<<<<<< HEAD
 #include "edyn/comp/tire_material.hpp"
-=======
 #include "edyn/comp/orientation.hpp"
-#include "edyn/math/quaternion.hpp"
->>>>>>> 4d153e25
 #include "edyn/util/constraint_util.hpp"
 #include "edyn/constraints/contact_constraint.hpp"
 #include "edyn/constraints/contact_patch_constraint.hpp"
 #include "edyn/collision/collide.hpp"
 #include "edyn/comp/continuous.hpp"
 #include "edyn/comp/tag.hpp"
-<<<<<<< HEAD
+#include "edyn/comp/origin.hpp"
 #include "edyn/math/vector2_3_util.hpp"
 #include "edyn/math/math.hpp"
-=======
-#include "edyn/math/math.hpp"
 #include "edyn/dynamics/material_mixing.hpp"
->>>>>>> 4d153e25
 
 namespace edyn {
 
@@ -104,11 +97,7 @@
 
 size_t find_nearest_contact(const contact_point &cp,
                             const collision_result &result) {
-<<<<<<< HEAD
-    auto shortest_dist = square(contact_caching_threshold);
-=======
     auto shortest_dist_sqr = square(contact_caching_threshold);
->>>>>>> 4d153e25
     auto nearest_idx = result.num_points;
 
     for (size_t i = 0; i < result.num_points; ++i) {
