#include <entt/entt.hpp>
#include "edyn/util/rigidbody.hpp"
#include "edyn/comp/tag.hpp"
#include "edyn/comp/aabb.hpp"
#include "edyn/comp/shape.hpp"
#include "edyn/comp/position.hpp"
#include "edyn/comp/orientation.hpp"
#include "edyn/comp/linvel.hpp"
#include "edyn/comp/angvel.hpp"
#include "edyn/comp/spin.hpp"
#include "edyn/comp/linacc.hpp"
#include "edyn/comp/mass.hpp"
#include "edyn/comp/inertia.hpp"
#include "edyn/comp/material.hpp"
#include "edyn/comp/tire_material.hpp"
#include "edyn/comp/present_position.hpp"
#include "edyn/comp/present_orientation.hpp"
#include "edyn/comp/collision_filter.hpp"
<<<<<<< HEAD
#include "edyn/comp/tire_state.hpp"
=======
#include "edyn/comp/island.hpp"
#include "edyn/comp/continuous.hpp"
>>>>>>> 94f60c86

namespace edyn {

void rigidbody_def::update_inertia() {
    std::visit([&] (auto &&s) {
        inertia = s.inertia(mass);
    }, *shape_opt);
}

void make_rigidbody(entt::entity entity, entt::registry &registry, const rigidbody_def &def) {    
    registry.emplace<position>(entity, def.position);
    registry.emplace<orientation>(entity, def.orientation);

    if (def.kind == rigidbody_kind::rb_dynamic) {
<<<<<<< HEAD
        registry.assign<mass>(entity, def.mass);
        registry.assign<inertia>(entity, def.inertia);

        if (def.spin_enabled) {
            registry.assign<spin_angle>(entity, def.spin_angle);
            registry.assign<spin>(entity, def.spin);
        }
=======
        EDYN_ASSERT(def.mass > 0);
        registry.emplace<mass>(entity, def.mass);
        registry.emplace<mass_inv>(entity, def.mass < EDYN_SCALAR_MAX ? 1 / def.mass : 0);
        registry.emplace<inertia>(entity, def.inertia);
        auto &invI = registry.emplace<inertia_inv>(entity, 
            vector3 {
                def.inertia.x < EDYN_SCALAR_MAX ? 1 / def.inertia.x : 0,
                def.inertia.y < EDYN_SCALAR_MAX ? 1 / def.inertia.y : 0,
                def.inertia.z < EDYN_SCALAR_MAX ? 1 / def.inertia.z : 0
            });
        registry.emplace<inertia_world_inv>(entity, diagonal(invI));
>>>>>>> 94f60c86
    } else {
        registry.emplace<mass>(entity, EDYN_SCALAR_MAX);
        registry.emplace<mass_inv>(entity, 0);
        registry.emplace<inertia>(entity, vector3_max);
        registry.emplace<inertia_inv>(entity, vector3_zero);
        registry.emplace<inertia_world_inv>(entity, matrix3x3_zero);
    }

    if (def.kind == rigidbody_kind::rb_static) {
        registry.emplace<linvel>(entity, vector3_zero);
        registry.emplace<angvel>(entity, vector3_zero);
    } else {
        registry.emplace<linvel>(entity, def.linvel);
        registry.emplace<angvel>(entity, def.angvel);
    }

    if (def.kind == rigidbody_kind::rb_dynamic && def.gravity != vector3_zero) {
        registry.emplace<linacc>(entity, def.gravity);
    }

    if (!def.sensor) {
        registry.emplace<material>(entity, def.restitution, def.friction,
                                  def.stiffness, def.damping);

        if (def.is_tire) {
            registry.assign<tire_material>(entity, def.lon_tread_stiffness,
                                           def.lat_tread_stiffness, 
                                           def.speed_sensitivity, def.load_sensitivity);
            registry.assign<tire_state>(entity);
        }
    }

    if (def.presentation) {
        registry.emplace<present_position>(entity, def.position);
        registry.emplace<present_orientation>(entity, def.orientation);
    }

    if (auto opt = def.shape_opt) {
        auto &sh = registry.emplace<shape>(entity, *opt);

        std::visit([&] (auto &&s) {
            registry.emplace<AABB>(entity, s.aabb(def.position, def.orientation));
        }, sh.var);

        auto &filter = registry.emplace<collision_filter>(entity);
        filter.group = def.collision_group;
        filter.mask = def.collision_mask;
    }

    switch (def.kind) {
    case rigidbody_kind::rb_dynamic:
        registry.emplace<dynamic_tag>(entity);
        registry.emplace<procedural_tag>(entity);
        break;
    case rigidbody_kind::rb_kinematic:
        registry.emplace<kinematic_tag>(entity);
        break;
    case rigidbody_kind::rb_static:
        registry.emplace<static_tag>(entity);
        break;
    }

    if (def.kind == rigidbody_kind::rb_dynamic) {
        // Instruct island worker to continuously send position, orientation and
        // velocity updates back to coordinator. The velocity is needed for calculation
        // of the present position and orientation in `update_presentation`.
        registry.emplace<continuous>(entity).insert<position, orientation, linvel, angvel>();
    }

    registry.emplace<island_node>(entity);
    registry.emplace<island_container>(entity);
}

entt::entity make_rigidbody(entt::registry &registry, const rigidbody_def &def) {
    auto ent = registry.create();
    make_rigidbody(ent, registry, def);
    return ent;
}

void rigidbody_set_mass(entt::registry &registry, entt::entity entity, scalar mass) {
    registry.replace<edyn::mass>(entity, mass);
    rigidbody_update_inertia(registry, entity);
}

void rigidbody_update_inertia(entt::registry &registry, entt::entity entity) {
    auto &mass = registry.get<edyn::mass>(entity);

    edyn::vector3 inertia;
    auto& shape = registry.get<edyn::shape>(entity);
    std::visit([&] (auto&& s) {
        inertia = s.inertia(mass);
    }, shape.var);
    registry.replace<edyn::inertia>(entity, inertia);
}

void rigidbody_apply_impulse(entt::registry &registry, entt::entity entity, 
                             const vector3 &impulse, const vector3 &rel_location) {
    auto &m_inv = registry.get<mass_inv>(entity);
    auto &i_inv = registry.get<inertia_world_inv>(entity);
    registry.get<linvel>(entity) += impulse * m_inv;
    registry.get<angvel>(entity) += i_inv * cross(rel_location, impulse);
}

void update_kinematic_position(entt::registry &registry, entt::entity entity, const vector3 &pos, scalar dt) {
    EDYN_ASSERT(registry.has<kinematic_tag>(entity));
    auto &curpos = registry.get<position>(entity);
    auto &vel = registry.get<linvel>(entity);
    vel = (pos - curpos) / dt;
    curpos = pos;
}

void update_kinematic_orientation(entt::registry &registry, entt::entity entity, const quaternion &orn, scalar dt) {
    EDYN_ASSERT(registry.has<kinematic_tag>(entity));
    auto &curorn = registry.get<orientation>(entity);
    auto q = normalize(conjugate(curorn) * orn);
    auto &vel = registry.get<angvel>(entity);
    vel = (quaternion_axis(q) * quaternion_angle(q)) / dt;
    curorn = orn;
}

void clear_kinematic_velocities(entt::registry &registry) {
    auto view = registry.view<kinematic_tag, linvel, angvel>();
    view.each([] ([[maybe_unused]] auto, linvel &v, angvel &w) {
        v = vector3_zero;
        w = vector3_zero;
    });

    registry.view<kinematic_tag, spin>().each([] ([[maybe_unused]] auto, spin &s) {
        s.s = 0;
    });
}

bool validate_rigidbody(entt::entity entity, entt::registry &registry) {
    return registry.has<position, orientation, linvel, angvel>(entity);
}

}<|MERGE_RESOLUTION|>--- conflicted
+++ resolved
@@ -16,12 +16,9 @@
 #include "edyn/comp/present_position.hpp"
 #include "edyn/comp/present_orientation.hpp"
 #include "edyn/comp/collision_filter.hpp"
-<<<<<<< HEAD
 #include "edyn/comp/tire_state.hpp"
-=======
 #include "edyn/comp/island.hpp"
 #include "edyn/comp/continuous.hpp"
->>>>>>> 94f60c86
 
 namespace edyn {
 
@@ -36,15 +33,6 @@
     registry.emplace<orientation>(entity, def.orientation);
 
     if (def.kind == rigidbody_kind::rb_dynamic) {
-<<<<<<< HEAD
-        registry.assign<mass>(entity, def.mass);
-        registry.assign<inertia>(entity, def.inertia);
-
-        if (def.spin_enabled) {
-            registry.assign<spin_angle>(entity, def.spin_angle);
-            registry.assign<spin>(entity, def.spin);
-        }
-=======
         EDYN_ASSERT(def.mass > 0);
         registry.emplace<mass>(entity, def.mass);
         registry.emplace<mass_inv>(entity, def.mass < EDYN_SCALAR_MAX ? 1 / def.mass : 0);
@@ -56,7 +44,11 @@
                 def.inertia.z < EDYN_SCALAR_MAX ? 1 / def.inertia.z : 0
             });
         registry.emplace<inertia_world_inv>(entity, diagonal(invI));
->>>>>>> 94f60c86
+
+        if (def.spin_enabled) {
+            registry.emplace<spin_angle>(entity, def.spin_angle);
+            registry.emplace<spin>(entity, def.spin);
+        }
     } else {
         registry.emplace<mass>(entity, EDYN_SCALAR_MAX);
         registry.emplace<mass_inv>(entity, 0);
@@ -82,10 +74,10 @@
                                   def.stiffness, def.damping);
 
         if (def.is_tire) {
-            registry.assign<tire_material>(entity, def.lon_tread_stiffness,
-                                           def.lat_tread_stiffness, 
-                                           def.speed_sensitivity, def.load_sensitivity);
-            registry.assign<tire_state>(entity);
+            registry.emplace<tire_material>(entity, def.lon_tread_stiffness,
+                                            def.lat_tread_stiffness, 
+                                            def.speed_sensitivity, def.load_sensitivity);
+            registry.emplace<tire_state>(entity);
         }
     }
 
