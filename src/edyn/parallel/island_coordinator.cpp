#include "edyn/parallel/island_coordinator.hpp"
#include "edyn/collision/contact_manifold.hpp"
#include "edyn/collision/contact_point.hpp"
#include "edyn/comp/inertia.hpp"
#include "edyn/comp/island.hpp"
#include "edyn/comp/tag.hpp"
#include "edyn/comp/shape_index.hpp"
#include "edyn/parallel/message.hpp"
#include "edyn/shapes/shapes.hpp"
#include "edyn/config/config.h"
#include "edyn/constraints/constraint.hpp"
#include "edyn/constraints/contact_constraint.hpp"
#include "edyn/constraints/constraint_impulse.hpp"
#include "edyn/parallel/island_delta.hpp"
#include "edyn/parallel/island_worker.hpp"
#include "edyn/comp/dirty.hpp"
#include "edyn/time/time.hpp"
#include "edyn/parallel/entity_graph.hpp"
#include "edyn/comp/graph_node.hpp"
#include "edyn/comp/graph_edge.hpp"
#include "edyn/util/vector.hpp"
#include "edyn/context/settings.hpp"
#include "edyn/dynamics/material_mixing.hpp"
#include <entt/entity/registry.hpp>
#include <set>

namespace edyn {

island_coordinator::island_coordinator(entt::registry &registry)
    : m_registry(&registry)
{
    registry.on_construct<graph_node>().connect<&island_coordinator::on_construct_graph_node>(*this);
    registry.on_destroy<graph_node>().connect<&island_coordinator::on_destroy_graph_node>(*this);
    registry.on_construct<graph_edge>().connect<&island_coordinator::on_construct_graph_edge>(*this);
    registry.on_destroy<graph_edge>().connect<&island_coordinator::on_destroy_graph_edge>(*this);

    registry.on_destroy<island_resident>().connect<&island_coordinator::on_destroy_island_resident>(*this);
    registry.on_destroy<multi_island_resident>().connect<&island_coordinator::on_destroy_multi_island_resident>(*this);

    registry.on_destroy<contact_manifold>().connect<&island_coordinator::on_destroy_contact_manifold>(*this);
}

island_coordinator::~island_coordinator() {
    for (auto &pair : m_island_ctx_map) {
        auto &ctx = pair.second;
        ctx->terminate();
    }
}

void island_coordinator::on_construct_graph_node(entt::registry &registry, entt::entity entity) {
    if (m_importing_delta) return;

    m_new_graph_nodes.push_back(entity);

    if (registry.any_of<procedural_tag>(entity)) {
        registry.emplace<island_resident>(entity);
    } else {
        registry.emplace<multi_island_resident>(entity);
    }
}

void island_coordinator::on_construct_graph_edge(entt::registry &registry, entt::entity entity) {
    if (m_importing_delta) return;

    m_new_graph_edges.push_back(entity);
    // Assuming this graph edge is a constraint or contact manifold, which
    // are always procedural, thus can only reside in one island.
    registry.emplace<island_resident>(entity);
}

void island_coordinator::on_destroy_graph_node(entt::registry &registry, entt::entity entity) {
    auto &node = registry.get<graph_node>(entity);
    auto &graph = registry.ctx<entity_graph>();

    // Prevent edges from being removed in `on_destroy_graph_edge`. The more
    // direct `entity_graph::remove_all_edges` will be used instead.
    registry.on_destroy<graph_edge>().disconnect<&island_coordinator::on_destroy_graph_edge>(*this);

    graph.visit_edges(node.node_index, [&] (entt::entity edge_entity) {
        registry.destroy(edge_entity);
    });

    registry.on_destroy<graph_edge>().connect<&island_coordinator::on_destroy_graph_edge>(*this);

    graph.remove_all_edges(node.node_index);
    graph.remove_node(node.node_index);
}

void island_coordinator::on_destroy_graph_edge(entt::registry &registry, entt::entity entity) {
    auto &edge = registry.get<graph_edge>(entity);
    registry.ctx<entity_graph>().remove_edge(edge.edge_index);
}

void island_coordinator::on_destroy_island_resident(entt::registry &registry, entt::entity entity) {
    auto &resident = registry.get<island_resident>(entity);

    // Remove from island.
    auto &island = registry.get<edyn::island>(resident.island_entity);

    if (island.nodes.contains(entity)) {
        island.nodes.erase(entity);
    } else if (island.edges.contains(entity)) {
        island.edges.erase(entity);
    }

    if (m_importing_delta) return;

    auto &ctx = m_island_ctx_map.at(resident.island_entity);

    // When importing delta, the entity is removed from the entity map as part
    // of the import process. Otherwise, the removal has to be done here.
    if (ctx->m_entity_map.has_loc(entity)) {
        ctx->m_entity_map.erase_loc(entity);
    }

    // Notify the worker of the destruction which happened in the main registry
    // first.
    ctx->m_delta_builder->destroyed(entity);

    // Manually call these on_destroy functions since they could be triggered
    // by the EnTT delegate after the island resident is destroyed and the island
    // resident component is needed in these on_destroy functions.
    if (registry.any_of<contact_manifold>(entity)) {
        on_destroy_contact_manifold(registry, entity);
    }
}

void island_coordinator::on_destroy_multi_island_resident(entt::registry &registry, entt::entity entity) {
    auto &resident = registry.get<multi_island_resident>(entity);

    // Remove from islands.
    for (auto island_entity : resident.island_entities) {
        auto &island = registry.get<edyn::island>(island_entity);
        island.nodes.erase(entity);

        if (!m_importing_delta)  {
            auto &ctx = m_island_ctx_map.at(island_entity);
            ctx->m_delta_builder->destroyed(entity);

            if (ctx->m_entity_map.has_loc(entity)) {
                ctx->m_entity_map.erase_loc(entity);
            }
        }
    }
}

void island_coordinator::on_destroy_contact_manifold(entt::registry &registry, entt::entity entity) {
    if (m_importing_delta) return;
    if (!registry.any_of<island_resident>(entity)) return;

    auto &resident = registry.get<island_resident>(entity);
    auto &ctx = m_island_ctx_map.at(resident.island_entity);
    auto &manifold = registry.get<contact_manifold>(entity);
    auto num_points = manifold.num_points();

    for (size_t i = 0; i < num_points; ++i) {
        auto contact_entity = manifold.point[i];
        registry.destroy(contact_entity);
        ctx->m_delta_builder->destroyed(contact_entity);
    }
}

void island_coordinator::init_new_nodes_and_edges() {
    if (m_new_graph_nodes.empty() && m_new_graph_edges.empty()) return;

    auto &graph = m_registry->ctx<entity_graph>();
    auto node_view = m_registry->view<graph_node>();
    auto edge_view = m_registry->view<graph_edge>();
    std::set<entity_graph::index_type> procedural_node_indices;

    for (auto entity : m_new_graph_nodes) {
        if (m_registry->any_of<procedural_tag>(entity)) {
            auto &node = node_view.get<graph_node>(entity);
            procedural_node_indices.insert(node.node_index);
        } else {
            init_new_non_procedural_node(entity);
        }
    }

    for (auto edge_entity : m_new_graph_edges) {
        auto &edge = edge_view.get<graph_edge>(edge_entity);
        auto node_entities = graph.edge_node_entities(edge.edge_index);

        if (m_registry->any_of<procedural_tag>(node_entities.first)) {
            auto &node = node_view.get<graph_node>(node_entities.first);
            procedural_node_indices.insert(node.node_index);
        }

        if (m_registry->any_of<procedural_tag>(node_entities.second)) {
            auto &node = node_view.get<graph_node>(node_entities.second);
            procedural_node_indices.insert(node.node_index);
        }
    }

    m_new_graph_nodes.clear();
    m_new_graph_edges.clear();

    if (procedural_node_indices.empty()) return;

    std::vector<entt::entity> connected_nodes;
    std::vector<entt::entity> connected_edges;
    std::vector<entt::entity> island_entities;
    auto resident_view = m_registry->view<island_resident>();
    auto procedural_view = m_registry->view<procedural_tag>();

    graph.reach(
        procedural_node_indices.begin(), procedural_node_indices.end(),
        [&] (entt::entity entity) { // visitNodeFunc
            // Always add non-procedurals to the connected component.
            // Only add procedural if it's not in an island yet.
            auto is_procedural = procedural_view.contains(entity);

            if (!is_procedural ||
                (is_procedural && resident_view.get<island_resident>(entity).island_entity == entt::null)) {
                connected_nodes.push_back(entity);
            }
        },
        [&] (entt::entity entity) { // visitEdgeFunc
            auto &edge_resident = resident_view.get<island_resident>(entity);

            if (edge_resident.island_entity == entt::null) {
                connected_edges.push_back(entity);
            } else {
                auto contains_island = vector_contains(island_entities, edge_resident.island_entity);

                if (!contains_island) {
                    island_entities.push_back(edge_resident.island_entity);
                }
            }
        },
        [&] (entity_graph::index_type node_index) { // shouldVisitFunc
            auto other_entity = graph.node_entity(node_index);

            // Collect islands involved in this connected component.
            // Always visit the non-procedural nodes. Their edges won't be
            // visited later because in the graph they're non-connecting nodes.
            if (!procedural_view.contains(other_entity)) {
                return true;
            }

            // Visit neighbor node if it's not in an island yet.
            auto &other_resident = resident_view.get<island_resident>(other_entity);

            if (other_resident.island_entity == entt::null) {
                return true;
            }

            auto contains_island = vector_contains(island_entities, other_resident.island_entity);

            if (!contains_island) {
                island_entities.push_back(other_resident.island_entity);
            }

            bool continue_visiting = false;

            // Visit neighbor if it contains an edge that is not in an island yet.
            graph.visit_edges(node_index, [&] (entt::entity edge_entity) {
                if (resident_view.get<island_resident>(edge_entity).island_entity == entt::null) {
                    continue_visiting = true;
                }
            });

            return continue_visiting;
        },
        [&] () { // connectedComponentFunc
            if (island_entities.empty()) {
                create_island(m_timestamp, false, connected_nodes, connected_edges);
            } else if (island_entities.size() == 1) {
                auto island_entity = *island_entities.begin();
                insert_to_island(island_entity, connected_nodes, connected_edges);
            } else {
                merge_islands(island_entities, connected_nodes, connected_edges);
            }

            connected_nodes.clear();
            connected_edges.clear();
            island_entities.clear();
        });
}

void island_coordinator::init_new_non_procedural_node(entt::entity node_entity) {
    EDYN_ASSERT(!(m_registry->any_of<procedural_tag>(node_entity)));

    auto procedural_view = m_registry->view<procedural_tag>();
    auto resident_view = m_registry->view<island_resident>();
    auto &node = m_registry->get<graph_node>(node_entity);
    auto &resident = m_registry->get<multi_island_resident>(node_entity);

    // Add new non-procedural entity to islands of neighboring procedural entities.
    m_registry->ctx<entity_graph>().visit_neighbors(node.node_index, [&] (entt::entity other) {
        if (!procedural_view.contains(other)) return;

        auto &other_resident = resident_view.get<island_resident>(other);
        if (other_resident.island_entity == entt::null) return;

        auto &island = m_registry->get<edyn::island>(other_resident.island_entity);
        island.nodes.emplace(node_entity);

        if (!resident.island_entities.contains(other_resident.island_entity)) {
            resident.island_entities.emplace(other_resident.island_entity);
            auto &ctx = m_island_ctx_map.at(other_resident.island_entity);
            ctx->m_delta_builder->created(node_entity);
            ctx->m_delta_builder->created_all(node_entity, *m_registry);
        }
    });
}

entt::entity island_coordinator::create_island(double timestamp, bool sleeping,
                                               const std::vector<entt::entity> &nodes,
                                               const std::vector<entt::entity> &edges) {
    auto island_entity = m_registry->create();
    m_registry->emplace<island>(island_entity);
    auto &isle_time = m_registry->emplace<island_timestamp>(island_entity);
    isle_time.value = timestamp;

    auto [main_queue_input, main_queue_output] = make_message_queue_input_output();
    auto [isle_queue_input, isle_queue_output] = make_message_queue_input_output();

    // The `island_worker` is dynamically allocated and kept alive while
    // the associated island lives. The job that's created for it calls its
    // `update` function which reschedules itself to be run over and over again.
    // After the `finish` function is called on it (when the island is destroyed),
    // it will be deallocated on the next run.
    auto &settings = m_registry->ctx<edyn::settings>();
    auto &material_table = m_registry->ctx<edyn::material_mix_table>();
    auto *worker = new island_worker(island_entity, settings, material_table,
                                     message_queue_in_out(main_queue_input, isle_queue_output));

    m_island_ctx_map[island_entity] = std::make_unique<island_worker_context>(
        island_entity, worker, (*settings.make_island_delta_builder)(),
        message_queue_in_out(isle_queue_input, main_queue_output));

    auto &ctx = m_island_ctx_map[island_entity];

    // Insert the first entity mapping between the remote island entity and
    // the local island entity.
    ctx->m_entity_map.insert(worker->island_entity(), island_entity);

    // Register to receive delta.
    ctx->island_delta_sink().connect<&island_coordinator::on_island_delta>(*this);
    ctx->split_island_sink().connect<&island_coordinator::on_split_island>(*this);

    // Send over a delta containing this island entity to the island worker
    // before it even starts.
    ctx->m_delta_builder->created(island_entity, isle_time);

    if (sleeping) {
        m_registry->emplace<sleeping_tag>(island_entity);
        ctx->m_delta_builder->created(island_entity, sleeping_tag{});
    }

    insert_to_island(*ctx, nodes, edges);

    ctx->send<island_delta>(ctx->m_delta_builder->finish());

    // Create tree_view for this island using the procedural node AABBs. This
    // ensures expectations will be met after this function call, or else this
    // island would not have a tree_view until the worker sends an update.
    dynamic_tree tree;
    auto aabb_view = m_registry->view<AABB, procedural_tag>();

    for (auto entity : nodes) {
        if (aabb_view.contains(entity)) {
            auto &aabb = aabb_view.get<AABB>(entity);
            tree.create(aabb, entity);
        }
    }

    m_registry->emplace<tree_view>(island_entity, tree.view());

    return island_entity;
}

void island_coordinator::insert_to_island(entt::entity island_entity,
                                          const std::vector<entt::entity> &nodes,
                                          const std::vector<entt::entity> &edges) {
    auto &ctx = m_island_ctx_map.at(island_entity);
    insert_to_island(*ctx, nodes, edges);
}

void island_coordinator::insert_to_island(island_worker_context &ctx,
                                          const std::vector<entt::entity> &nodes,
                                          const std::vector<entt::entity> &edges) {

    auto &island = m_registry->get<edyn::island>(ctx.island_entity());

    for (auto entity : nodes) {
        if (!island.nodes.contains(entity)) {
            island.nodes.emplace(entity);
        }
    }

    for (auto entity : edges) {
        if (!island.edges.contains(entity)) {
            island.edges.emplace(entity);
        }
    }

    auto resident_view = m_registry->view<island_resident>();
    auto multi_resident_view = m_registry->view<multi_island_resident>();
    auto manifold_view = m_registry->view<contact_manifold>();
    auto procedural_view = m_registry->view<procedural_tag>();

    // Calculate total number of certain kinds of entities to later reserve
    // the expected number of components for better performance.
    size_t total_num_points = 0;
    size_t total_num_constraints = 0;

    for (auto entity : edges) {
        if (manifold_view.contains(entity)) {
            auto &manifold = manifold_view.get<contact_manifold>(entity);
            total_num_points += manifold.num_points();
            total_num_constraints += manifold.num_points();
        } else {
            total_num_constraints += 1;
        }
    }

    ctx.m_delta_builder->reserve_created(nodes.size() + edges.size() + total_num_points);
    ctx.m_delta_builder->reserve_created<contact_constraint>(total_num_points);
    ctx.m_delta_builder->reserve_created<contact_point>(total_num_points);
    ctx.m_delta_builder->reserve_created<constraint_impulse>(total_num_constraints);
    ctx.m_delta_builder->reserve_created<position, orientation, linvel, angvel, continuous>(nodes.size());
    ctx.m_delta_builder->reserve_created<mass, mass_inv, inertia, inertia_inv, inertia_world_inv>(nodes.size());
    auto island_entity = ctx.island_entity();

    for (auto entity : nodes) {
        if (procedural_view.contains(entity)) {
            auto &resident = resident_view.get<island_resident>(entity);
            resident.island_entity = island_entity;
            ctx.m_delta_builder->created(entity);
            ctx.m_delta_builder->created_all(entity, *m_registry);
        } else {
            auto &resident = multi_resident_view.get<multi_island_resident>(entity);

            if (resident.island_entities.contains(island_entity) == 0) {
                // Non-procedural entity is not yet in this island, thus create it.
                resident.island_entities.emplace(island_entity);
                ctx.m_delta_builder->created(entity);
                ctx.m_delta_builder->created_all(entity, *m_registry);
            }
        }
    }

    for (auto entity : edges) {
        // Assign island to residents. All edges are procedural, thus having an
        // `island_resident`, which refers to a single island.
        auto &resident = resident_view.get<island_resident>(entity);
        resident.island_entity = island_entity;
        // Add new entities to the delta builder.
        ctx.m_delta_builder->created(entity);
        ctx.m_delta_builder->created_all(entity, *m_registry);

        // Add child entities.
        if (manifold_view.contains(entity)) {
            auto &manifold = manifold_view.get<contact_manifold>(entity);
            auto num_points = manifold.num_points();

            for (size_t i = 0; i < num_points; ++i) {
                auto point_entity = manifold.point[i];

                auto &point_resident = resident_view.get<island_resident>(point_entity);
                point_resident.island_entity = island_entity;

                ctx.m_delta_builder->created(point_entity);
                ctx.m_delta_builder->created_all(point_entity, *m_registry);
            }
        }
    }
}

entt::entity island_coordinator::merge_islands(const std::vector<entt::entity> &island_entities,
                                               const std::vector<entt::entity> &new_nodes,
                                               const std::vector<entt::entity> &new_edges) {
    EDYN_ASSERT(island_entities.size() > 1);

    // Pick biggest island and move the other entities into it.
    entt::entity island_entity;
    size_t biggest_size = 0;

    for (auto entity : island_entities) {
        auto &island = m_registry->get<edyn::island>(entity);
        auto size = island.nodes.size() + island.edges.size();

        if (size > biggest_size) {
            biggest_size = size;
            island_entity = entity;
        }
    }

    auto other_island_entities = island_entities;
    vector_erase(other_island_entities, island_entity);

    auto all_nodes = new_nodes;
    auto all_edges = new_edges;

    for (auto other_island_entity : other_island_entities) {
        auto &island = m_registry->get<edyn::island>(other_island_entity);
        all_nodes.insert(all_nodes.end(), island.nodes.begin(), island.nodes.end());
        all_edges.insert(all_edges.end(), island.edges.begin(), island.edges.end());
    }

    auto multi_resident_view = m_registry->view<multi_island_resident>();

    for (auto entity : all_nodes) {
        // Entity might be coming from a sleeping island. Remove `sleeping_tag`s
        // since the island is supposed to be awake after a merge.
        m_registry->remove<sleeping_tag>(entity);

        // Remove islands to be destroyed from multi island residents.
        if (multi_resident_view.contains(entity)) {
            auto &resident = multi_resident_view.get<multi_island_resident>(entity);

            for (auto other_island_entity : other_island_entities) {
                if (resident.island_entities.contains(other_island_entity)) {
                    resident.island_entities.erase(other_island_entity);
                }
            }
        }
    }

    for (auto entity : all_edges) {
        m_registry->remove<sleeping_tag>(entity);

        if (auto *manifold = m_registry->try_get<contact_manifold>(entity)) {
            auto num_points = manifold->num_points();

            for (size_t i = 0; i < num_points; ++i) {
                auto contact_entity = manifold->point[i];
                m_registry->remove<sleeping_tag>(contact_entity);
            }
        }
    }

    insert_to_island(island_entity, all_nodes, all_edges);

    // Destroy empty islands.
    for (auto other_island_entity : other_island_entities) {
        auto &ctx = m_island_ctx_map.at(other_island_entity);
        ctx->terminate();
        m_island_ctx_map.erase(other_island_entity);
        m_registry->destroy(other_island_entity);
    }

    // Prevents glitch where entities are moved into an island that was sleeping
    // and thus its timestamp is outdated.
    if (m_registry->any_of<sleeping_tag>(island_entity)) {
        auto &isle_timestamp = m_registry->get<island_timestamp>(island_entity);
        isle_timestamp.value = m_timestamp;
    }

    return island_entity;
}

void island_coordinator::create_island(std::vector<entt::entity> nodes, bool sleeping) {
#if EDYN_DEBUG && !EDYN_DISABLE_ASSERT
    for (auto entity : nodes) {
        EDYN_ASSERT(m_registry->any_of<graph_node>(entity));
    }
#endif

    auto timestamp = performance_time();
    create_island(timestamp, sleeping, nodes, {});
}

void island_coordinator::refresh_dirty_entities() {
    auto dirty_view = m_registry->view<dirty>();
    auto resident_view = m_registry->view<island_resident>();
    auto multi_resident_view = m_registry->view<multi_island_resident>();

    auto refresh = [this] (entt::entity entity, dirty &dirty, entt::entity island_entity) {
        auto &ctx = m_island_ctx_map.at(island_entity);
        auto &builder = ctx->m_delta_builder;

        if (dirty.is_new_entity) {
            builder->created(entity);
        }

        builder->created(entity, *m_registry,
            dirty.created_indexes.begin(), dirty.created_indexes.end());
        builder->updated(entity, *m_registry,
            dirty.updated_indexes.begin(), dirty.updated_indexes.end());
        builder->destroyed(entity,
            dirty.destroyed_indexes.begin(), dirty.destroyed_indexes.end());
    };

    dirty_view.each([&] (entt::entity entity, dirty &dirty) {
        if (resident_view.contains(entity)) {
            refresh(entity, dirty, resident_view.get<island_resident>(entity).island_entity);
        } else if (multi_resident_view.contains(entity)) {
            auto &resident = multi_resident_view.get<multi_island_resident>(entity);
            for (auto island_entity : resident.island_entities) {
                refresh(entity, dirty, island_entity);
            }
        }
    });

    m_registry->clear<dirty>();
}

void island_coordinator::on_island_delta(entt::entity source_island_entity, const island_delta &delta) {
    m_importing_delta = true;
    auto &source_ctx = m_island_ctx_map.at(source_island_entity);
    delta.import(*m_registry, source_ctx->m_entity_map);

    // Insert entity mappings for new entities into the current delta.
    for (auto remote_entity : delta.created_entities()) {
        if (!source_ctx->m_entity_map.has_rem(remote_entity)) continue;
        if (source_ctx->m_delta_builder->has_rem(remote_entity)) continue;
        auto local_entity = source_ctx->m_entity_map.remloc(remote_entity);
        source_ctx->m_delta_builder->insert_entity_mapping(remote_entity, local_entity);
    }

    auto procedural_view = m_registry->view<procedural_tag>();
    auto node_view = m_registry->view<graph_node>();
    auto &island = m_registry->get<edyn::island>(source_island_entity);

    // Insert nodes in the graph for each rigid body.
    auto &graph = m_registry->ctx<entity_graph>();
    auto insert_node = [&] (entt::entity remote_entity, auto &) {
        if (!source_ctx->m_entity_map.has_rem(remote_entity)) return;

        auto local_entity = source_ctx->m_entity_map.remloc(remote_entity);
        auto non_connecting = !m_registry->any_of<procedural_tag>(local_entity);
        auto node_index = graph.insert_node(local_entity, non_connecting);
        m_registry->emplace<graph_node>(local_entity, node_index);

        if (procedural_view.contains(local_entity)) {
            m_registry->emplace<island_resident>(local_entity, source_island_entity);
        } else {
            auto &resident = m_registry->emplace<multi_island_resident>(local_entity);
            resident.island_entities.emplace(source_island_entity);
        }

        island.nodes.emplace(local_entity);
    };

    delta.created_for_each<dynamic_tag>(insert_node);
    delta.created_for_each<static_tag>(insert_node);
    delta.created_for_each<kinematic_tag>(insert_node);
    delta.created_for_each<external_tag>(insert_node);

    auto assign_island_to_contact_points = [&] (const contact_manifold &manifold) {
        auto num_points = manifold.num_points();

        for (size_t i = 0; i < num_points; ++i) {
            auto point_entity = manifold.point[i];

            if (m_registry->valid(point_entity) && !m_registry->any_of<island_resident>(point_entity)) {
                m_registry->emplace<island_resident>(point_entity, source_island_entity);
            }
        }
    };

    // Insert edges in the graph for contact manifolds.
    delta.created_for_each<contact_manifold>([&] (entt::entity remote_entity, const contact_manifold &manifold) {
        if (!source_ctx->m_entity_map.has_rem(remote_entity)) return;

        auto local_entity = source_ctx->m_entity_map.remloc(remote_entity);
        auto &node0 = node_view.get<graph_node>(manifold.body[0]);
        auto &node1 = node_view.get<graph_node>(manifold.body[1]);
        auto edge_index = graph.insert_edge(local_entity, node0.node_index, node1.node_index);
        m_registry->emplace<graph_edge>(local_entity, edge_index);
        m_registry->emplace<island_resident>(local_entity, source_island_entity);
        island.edges.emplace(local_entity);

        assign_island_to_contact_points(manifold);
    });

    // Insert edges in the graph for constraints (except contact constraints).
    delta.created_for_each(constraints_tuple, [&] (entt::entity remote_entity, const auto &con) {
        // Contact constraints are not added as edges to the graph.
        // The contact manifold which owns them is added instead.
        if constexpr(std::is_same_v<std::decay_t<decltype(con)>, contact_constraint>) return;

        if (!source_ctx->m_entity_map.has_rem(remote_entity)) return;

        auto local_entity = source_ctx->m_entity_map.remloc(remote_entity);

        if (m_registry->any_of<graph_edge>(local_entity)) return;

        auto &node0 = node_view.get<graph_node>(con.body[0]);
        auto &node1 = node_view.get<graph_node>(con.body[1]);
        auto edge_index = graph.insert_edge(local_entity, node0.node_index, node1.node_index);
        m_registry->emplace<graph_edge>(local_entity, edge_index);
        m_registry->emplace<island_resident>(local_entity, source_island_entity);
        island.edges.emplace(local_entity);
    });

    delta.updated_for_each<contact_manifold>([&] (entt::entity, const contact_manifold &manifold) {
        assign_island_to_contact_points(manifold);
    });

    m_importing_delta = false;
}

void island_coordinator::on_split_island(entt::entity source_island_entity, const msg::split_island &) {
    m_islands_to_split.push_back(source_island_entity);
}

void island_coordinator::split_islands() {
    for (auto island_entity : m_islands_to_split) {
        split_island(island_entity);
    }
    m_islands_to_split.clear();
}

void island_coordinator::split_island(entt::entity split_island_entity) {
    if (m_island_ctx_map.count(split_island_entity) == 0) return;

    auto &ctx = m_island_ctx_map.at(split_island_entity);
    auto connected_components = ctx->split();

    if (connected_components.size() <= 1) return;

    // Process any new messages enqueued during the split, such as created
    // entities that need to have their entity mappings added and the
    // update AABB `tree_view` of this island, which removes entities that
    // have moved due to the split.
    ctx->read_messages();

    // Map entities to the coordinator space.
    for (auto &connected_component : connected_components) {
        for (auto &entity : connected_component.nodes) {
            entity = ctx->m_entity_map.remloc(entity);
        }

        for (auto &entity : connected_component.edges) {
            entity = ctx->m_entity_map.remloc(entity);
        }
    }

    auto timestamp = m_registry->get<island_timestamp>(split_island_entity).value;
    bool sleeping = m_registry->any_of<sleeping_tag>(split_island_entity);
    auto multi_resident_view = m_registry->view<multi_island_resident>();
    auto procedural_view = m_registry->view<procedural_tag>();

    // Collect non-procedural entities that are still in the island that was split.
    // The first connected component in the array is the one left in the island
    // that was split.
    auto &source_connected_component = connected_components.front();
    std::vector<entt::entity> remaining_non_procedural_entities;

    for (auto entity : source_connected_component.nodes) {
        if (!procedural_view.contains(entity)) {
            remaining_non_procedural_entities.push_back(entity);
        }
    }

    auto &island = m_registry->get<edyn::island>(split_island_entity);

    for (size_t i = 1; i < connected_components.size(); ++i) {
        auto &connected = connected_components[i];
        bool contains_procedural = false;

        for (auto entity : connected.nodes) {
            if (procedural_view.contains(entity)) {
                contains_procedural = true;
                island.nodes.erase(entity);
<<<<<<< HEAD
=======
                ctx->m_entity_map.erase_loc(entity);
>>>>>>> 1a9cf100
            } else if (!vector_contains(remaining_non_procedural_entities, entity)) {
                // Remove island that was split from multi-residents if they're not
                // present in the source island. Non-procedural could be in many
                // islands thus it's necessary to check before erasing.
                auto &resident = multi_resident_view.get<multi_island_resident>(entity);

                if (resident.island_entities.contains(split_island_entity)) {
                    resident.island_entities.erase(split_island_entity);
                }

                if (island.nodes.contains(entity)) {
                    island.nodes.erase(entity);
<<<<<<< HEAD
=======
                    ctx->m_entity_map.erase_loc(entity);
>>>>>>> 1a9cf100
                }
            }
        }

        for (auto entity : connected.edges) {
            island.edges.erase(entity);
<<<<<<< HEAD
=======
            ctx->m_entity_map.erase_loc(entity);

            // If this edge is a manifold, the contact point entities must be
            // removed from the entity map manually.
            if (auto *manifold = m_registry->try_get<contact_manifold>(entity)) {
                for (size_t i = 0; i < manifold->num_points(); ++i) {
                    ctx->m_entity_map.erase_loc(manifold->point[i]);
                }
            }
>>>>>>> 1a9cf100
        }

        // Do not create a new island if this connected component does not
        // contain any procedural node.
        if (!contains_procedural) continue;

        create_island(timestamp, sleeping, connected.nodes, connected.edges);
    }
}

void island_coordinator::sync() {
    for (auto &pair : m_island_ctx_map) {
        auto island_entity = pair.first;
        auto &ctx = pair.second;

        if (!ctx->delta_empty()) {
            auto needs_wakeup = ctx->delta_needs_wakeup();
            ctx->send_delta();

            if (needs_wakeup && m_registry->any_of<sleeping_tag>(island_entity)) {
                ctx->send<msg::wake_up_island>();
            }
        }

        ctx->flush();
    }
}

void island_coordinator::update() {
    m_timestamp = performance_time();

    for (auto &pair : m_island_ctx_map) {
        pair.second->read_messages();
    }

    init_new_nodes_and_edges();
    refresh_dirty_entities();
    sync();
    split_islands();
}

void island_coordinator::set_paused(bool paused) {
    for (auto &pair : m_island_ctx_map) {
        auto &ctx = pair.second;
        ctx->send<msg::set_paused>(paused);
    }
}

void island_coordinator::step_simulation() {
    for (auto &pair : m_island_ctx_map) {
        auto island_entity = pair.first;
        if (m_registry->any_of<sleeping_tag>(island_entity)) continue;

        auto &ctx = pair.second;
        ctx->send<msg::step_simulation>();
    }
}

void island_coordinator::settings_changed() {
    auto &settings = m_registry->ctx<edyn::settings>();

    for (auto &pair : m_island_ctx_map) {
        auto &ctx = pair.second;
        ctx->send<msg::set_settings>(settings);
    }
}

void island_coordinator::material_table_changed() {
    auto &material_table = m_registry->ctx<material_mix_table>();

    for (auto &pair : m_island_ctx_map) {
        auto &ctx = pair.second;
        ctx->send<msg::set_material_table>(material_table);
    }
}

void island_coordinator::set_center_of_mass(entt::entity entity, const vector3 &com) {
    auto &resident = m_registry->get<island_resident>(entity);
    auto &ctx = m_island_ctx_map.at(resident.island_entity);
    ctx->send<msg::set_com>(entity, com);
}

}<|MERGE_RESOLUTION|>--- conflicted
+++ resolved
@@ -757,10 +757,7 @@
             if (procedural_view.contains(entity)) {
                 contains_procedural = true;
                 island.nodes.erase(entity);
-<<<<<<< HEAD
-=======
                 ctx->m_entity_map.erase_loc(entity);
->>>>>>> 1a9cf100
             } else if (!vector_contains(remaining_non_procedural_entities, entity)) {
                 // Remove island that was split from multi-residents if they're not
                 // present in the source island. Non-procedural could be in many
@@ -773,18 +770,13 @@
 
                 if (island.nodes.contains(entity)) {
                     island.nodes.erase(entity);
-<<<<<<< HEAD
-=======
                     ctx->m_entity_map.erase_loc(entity);
->>>>>>> 1a9cf100
                 }
             }
         }
 
         for (auto entity : connected.edges) {
             island.edges.erase(entity);
-<<<<<<< HEAD
-=======
             ctx->m_entity_map.erase_loc(entity);
 
             // If this edge is a manifold, the contact point entities must be
@@ -794,7 +786,6 @@
                     ctx->m_entity_map.erase_loc(manifold->point[i]);
                 }
             }
->>>>>>> 1a9cf100
         }
 
         // Do not create a new island if this connected component does not
