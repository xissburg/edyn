--- conflicted
+++ resolved
@@ -227,10 +227,7 @@
     delta.created_for_each<dynamic_tag>(index_source, insert_node);
     delta.created_for_each<static_tag>(index_source, insert_node);
     delta.created_for_each<kinematic_tag>(index_source, insert_node);
-<<<<<<< HEAD
-=======
     delta.created_for_each<external_tag>(index_source, insert_node);
->>>>>>> b47706b1
 
     // Insert edges in the graph for contact manifolds.
     delta.created_for_each<contact_manifold>(index_source, [&] (entt::entity remote_entity, const contact_manifold &manifold) {
