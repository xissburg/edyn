#include "edyn/parallel/island_worker.hpp"
#include "edyn/collision/broadphase_worker.hpp"
#include "edyn/collision/contact_manifold.hpp"
#include "edyn/collision/contact_manifold_map.hpp"
#include "edyn/collision/narrowphase.hpp"
#include "edyn/constraints/constraint.hpp"
#include "edyn/comp/continuous.hpp"
#include "edyn/comp/orientation.hpp"
#include "edyn/comp/tag.hpp"
#include "edyn/comp/collision_filter.hpp"
#include "edyn/comp/collision_exclusion.hpp"
#include "edyn/comp/origin.hpp"
#include "edyn/comp/center_of_mass.hpp"
#include "edyn/config/config.h"
#include "edyn/math/vector3.hpp"
#include "edyn/parallel/job.hpp"
#include "edyn/comp/island.hpp"
#include "edyn/shapes/compound_shape.hpp"
#include "edyn/shapes/convex_mesh.hpp"
#include "edyn/shapes/polyhedron_shape.hpp"
#include "edyn/sys/update_aabbs.hpp"
#include "edyn/sys/update_inertias.hpp"
#include "edyn/sys/update_rotated_meshes.hpp"
#include "edyn/time/time.hpp"
#include "edyn/parallel/job_dispatcher.hpp"
#include "edyn/parallel/message.hpp"
#include "edyn/serialization/memory_archive.hpp"
#include "edyn/comp/dirty.hpp"
#include "edyn/comp/graph_node.hpp"
#include "edyn/comp/graph_edge.hpp"
#include "edyn/comp/rotated_mesh_list.hpp"
#include "edyn/math/constants.hpp"
#include "edyn/math/transform.hpp"
#include "edyn/collision/tree_view.hpp"
#include "edyn/util/aabb_util.hpp"
#include "edyn/util/constraint_util.hpp"
#include "edyn/util/rigidbody.hpp"
#include "edyn/util/vector.hpp"
#include "edyn/util/collision_util.hpp"
#include "edyn/util/registry_operation.hpp"
#include "edyn/util/registry_operation_builder.hpp"
#include "edyn/context/settings.hpp"
#include "edyn/networking/extrapolation_result.hpp"
#include "edyn/networking/comp/discontinuity.hpp"
#include "edyn/networking/packet/transient_snapshot.hpp"
#include "edyn/parallel/component_index_source.hpp"
#include <memory>
#include <variant>
#include <entt/entity/registry.hpp>

namespace edyn {

void island_worker_func(job::data_type &data) {
    auto archive = memory_input_archive(data.data(), data.size());
    intptr_t worker_intptr;
    archive(worker_intptr);
    auto *worker = reinterpret_cast<island_worker *>(worker_intptr);

    if (worker->is_terminating()) {
        // `worker` is dynamically allocated and must be manually deallocated
        // when it terminates.
        worker->do_terminate();
        delete worker;
    } else {
        worker->update();
    }
}

island_worker::island_worker(entt::entity island_entity, const settings &settings,
                             const material_mix_table &material_table,
                             message_queue_in_out message_queue)
    : m_message_queue(message_queue)
    , m_splitting(false)
    , m_state(state::init)
    , m_solver(m_registry)
    , m_op_builder((*settings.make_reg_op_builder)())
    , m_importing(false)
    , m_destroying_node(false)
    , m_topology_changed(false)
    , m_pending_split_calculation(false)
    , m_calculate_split_delay(0.6)
    , m_calculate_split_timestamp(0)
{
    m_registry.set<contact_manifold_map>(m_registry);
    m_registry.set<broadphase_worker>(m_registry);
    m_registry.set<narrowphase>(m_registry);
    m_registry.set<entity_graph>();
    m_registry.set<edyn::settings>(settings);
    m_registry.set<material_mix_table>(material_table);

    // Avoid multi-threading issues in the `should_collide` function by
    // pre-allocating the pools required in there.
    static_cast<void>(m_registry.storage<collision_filter>());
    static_cast<void>(m_registry.storage<collision_exclusion>());

    m_island_entity = m_registry.create();
    m_entity_map.insert(island_entity, m_island_entity);

    m_this_job.func = &island_worker_func;
    auto archive = fixed_memory_output_archive(m_this_job.data.data(), m_this_job.data.size());
    auto ctx_intptr = reinterpret_cast<intptr_t>(this);
    archive(ctx_intptr);
}

island_worker::~island_worker() = default;

void island_worker::init() {
    m_registry.on_construct<graph_node>().connect<&island_worker::on_construct_graph_node>(*this);
    m_registry.on_destroy<graph_node>().connect<&island_worker::on_destroy_graph_node>(*this);
    m_registry.on_destroy<graph_edge>().connect<&island_worker::on_destroy_graph_edge>(*this);
    m_registry.on_construct<polyhedron_shape>().connect<&island_worker::on_construct_polyhedron_shape>(*this);
    m_registry.on_construct<compound_shape>().connect<&island_worker::on_construct_compound_shape>(*this);
    m_registry.on_destroy<rotated_mesh_list>().connect<&island_worker::on_destroy_rotated_mesh_list>(*this);

    m_message_queue.sink<msg::island_reg_ops>().connect<&island_worker::on_island_reg_ops>(*this);
    m_message_queue.sink<msg::set_paused>().connect<&island_worker::on_set_paused>(*this);
    m_message_queue.sink<msg::step_simulation>().connect<&island_worker::on_step_simulation>(*this);
    m_message_queue.sink<msg::wake_up_island>().connect<&island_worker::on_wake_up_island>(*this);
    m_message_queue.sink<msg::set_com>().connect<&island_worker::on_set_com>(*this);
    m_message_queue.sink<msg::set_settings>().connect<&island_worker::on_set_settings>(*this);
    m_message_queue.sink<msg::set_material_table>().connect<&island_worker::on_set_material_table>(*this);
    m_message_queue.sink<msg::apply_network_pools>().connect<&island_worker::on_apply_network_pools>(*this);

    auto &settings = m_registry.ctx<edyn::settings>();

    // If this is a networked client, expect extrapolation results.
    if (std::holds_alternative<client_network_settings>(settings.network_settings)) {
        m_message_queue.sink<extrapolation_result>().connect<&island_worker::on_extrapolation_result>(*this);
    }

    // Process messages enqueued before the worker was started. This includes
    // the registry operations containing the initial entities that were added
    // to this island.
    process_messages();

    if (settings.external_system_init) {
        (*settings.external_system_init)(m_registry);
    }

    // Run broadphase to initialize the internal dynamic trees with the
    // imported AABBs.
    auto &bphase = m_registry.ctx<broadphase_worker>();
    bphase.update();

    // Assign tree view containing the updated broad-phase tree.
    auto tview = bphase.view();
    m_registry.emplace<tree_view>(m_island_entity, tview);

    m_state = state::step;
}

void island_worker::on_construct_graph_node(entt::registry &registry, entt::entity entity) {
    // It is possible that a new connected component appears in the graph when
    // a new node is created.
    m_topology_changed = true;
}

void island_worker::on_destroy_graph_node(entt::registry &registry, entt::entity entity) {
    auto &node = registry.get<graph_node>(entity);
    auto &graph = registry.ctx<entity_graph>();

    m_destroying_node = true;

    graph.visit_edges(node.node_index, [&] (auto edge_index) {
        auto edge_entity = graph.edge_entity(edge_index);
        registry.destroy(edge_entity);
    });

    m_destroying_node = false;

    graph.remove_all_edges(node.node_index);
    graph.remove_node(node.node_index);

    if (!m_importing &&
        !m_splitting.load(std::memory_order_relaxed)) {
        m_op_builder->destroy(entity);
    }

    if (m_entity_map.contains_other(entity)) {
        m_entity_map.erase_other(entity);
    }
}

void island_worker::on_destroy_graph_edge(entt::registry &registry, entt::entity entity) {
    auto &graph = registry.ctx<entity_graph>();
    auto &edge = registry.get<graph_edge>(entity);

    if (!m_destroying_node) {
        graph.remove_edge(edge.edge_index);
    }

    // If importing, do not insert this event into the op because the entity
    // was already destroyed in the coordinator.
    // If splitting, do not insert this destruction event into the op because
    // the entity is not actually being destroyed, it's just being moved into
    // another island.
    if (!m_importing &&
        !m_splitting.load(std::memory_order_relaxed)) {
        m_op_builder->destroy(entity);
    }

    if (m_entity_map.contains_other(entity)) {
        m_entity_map.erase_other(entity);
    }

    m_topology_changed = true;
}

void island_worker::on_construct_polyhedron_shape(entt::registry &registry, entt::entity entity) {
    m_new_polyhedron_shapes.push_back(entity);
}

void island_worker::on_construct_compound_shape(entt::registry &registry, entt::entity entity) {
    m_new_compound_shapes.push_back(entity);
}

void island_worker::on_destroy_rotated_mesh_list(entt::registry &registry, entt::entity entity) {
    auto &rotated = registry.get<rotated_mesh_list>(entity);
    if (rotated.next != entt::null) {
        // Cascade delete. Could lead to mega tall call stacks.
        registry.destroy(rotated.next);
    }
}

void island_worker::on_island_reg_ops(const msg::island_reg_ops &msg) {
    // Import components from main registry.
    m_importing = true;

    msg.ops.execute(m_registry, m_entity_map);

    msg.ops.create_for_each([&] (entt::entity remote_entity) {
        auto local_entity = m_entity_map.at(remote_entity);
        m_op_builder->add_entity_mapping(local_entity, remote_entity);
    });

    auto &graph = m_registry.ctx<entity_graph>();
    auto node_view = m_registry.view<graph_node>();

    // Insert nodes in the graph for each rigid body.
    msg.ops.emplace_for_each<rigidbody_tag, external_tag>([this] (entt::entity remote_entity) {
        insert_remote_node(remote_entity);
    });

<<<<<<< HEAD
    // Insert edges in the graph for constraints (except contact constraints).
    delta.created_for_each(constraints_tuple, index_source, [&] (entt::entity remote_entity, const auto &con) {
        // Contact constraints are not added as edges to the graph.
        // The contact manifold which owns them is added instead.
        if constexpr(std::is_same_v<std::decay_t<decltype(con)>, contact_constraint>) return;
        if constexpr(std::is_same_v<std::decay_t<decltype(con)>, contact_patch_constraint>) return;
=======
    // Insert edges in the graph for constraints.
    msg.ops.emplace_for_each(constraints_tuple, [&] (entt::entity remote_entity, const auto &con) {
        auto local_entity = m_entity_map.at(remote_entity);
>>>>>>> 9f019593

        if (m_registry.any_of<graph_edge>(local_entity)) return;

<<<<<<< HEAD
        auto local_entity = m_entity_map.remloc(remote_entity);

        if (m_registry.any_of<graph_edge>(local_entity)) return;

        auto &node0 = node_view.get<graph_node>(con.body[0]);
        auto &node1 = node_view.get<graph_node>(con.body[1]);
=======
        auto &node0 = node_view.get<graph_node>(m_entity_map.at(con.body[0]));
        auto &node1 = node_view.get<graph_node>(m_entity_map.at(con.body[1]));
>>>>>>> 9f019593
        auto edge_index = graph.insert_edge(local_entity, node0.node_index, node1.node_index);
        m_registry.emplace<graph_edge>(local_entity, edge_index);
    });

<<<<<<< HEAD
    // New contact points might be coming from another island after a merge or
    // split and they might not yet have a contact constraint associated with
    // them if they were just created in the last step of the island where it's
    // coming from.
    auto cp_view = m_registry.view<contact_point>();
    auto contact_view = m_registry.view<contact_constraint>();
    auto patch_view = m_registry.view<contact_patch_constraint>();
    auto mat_view = m_registry.view<material>();
    delta.created_for_each<contact_point>(index_source, [&] (entt::entity remote_entity, const contact_point &) {
        if (!m_entity_map.has_rem(remote_entity)) {
            return;
        }

        auto local_entity = m_entity_map.remloc(remote_entity);

        if (contact_view.contains(local_entity) ||
            patch_view.contains(local_entity)) {
            return;
        }

        auto &cp = cp_view.get<contact_point>(local_entity);

        if (mat_view.contains(cp.body[0]) && mat_view.contains(cp.body[1])) {
            create_contact_constraint(m_registry, local_entity, cp);
        }
    });

=======
>>>>>>> 9f019593
    // When orientation is set manually, a few dependent components must be
    // updated, e.g. AABB, cached origin, inertia_world_inv, rotated meshes...
    msg.ops.replace_for_each<orientation>([&] (entt::entity remote_entity, const orientation &orn) {
        auto local_entity = m_entity_map.at(remote_entity);

        if (auto *origin = m_registry.try_get<edyn::origin>(local_entity)) {
            auto &com = m_registry.get<center_of_mass>(local_entity);
            auto &pos = m_registry.get<position>(local_entity);
            *origin = to_world_space(-com, pos, orn);
        }

        if (m_registry.any_of<AABB>(local_entity)) {
            update_aabb(m_registry, local_entity);
        }

        if (m_registry.any_of<dynamic_tag>(local_entity)) {
            update_inertia(m_registry, local_entity);
        }

        if (m_registry.any_of<rotated_mesh_list>(local_entity)) {
            update_rotated_mesh(m_registry, local_entity);
        }
    });

    // When position is set manually, the AABB and cached origin must be updated.
    msg.ops.replace_for_each<position>([&] (entt::entity remote_entity, const position &pos) {
        auto local_entity = m_entity_map.at(remote_entity);

        if (auto *origin = m_registry.try_get<edyn::origin>(local_entity)) {
            auto &com = m_registry.get<center_of_mass>(local_entity);
            auto &orn = m_registry.get<orientation>(local_entity);
            *origin = to_world_space(-com, pos, orn);
        }

        if (m_registry.any_of<AABB>(local_entity)) {
            update_aabb(m_registry, local_entity);
        }
    });

    auto &settings = m_registry.ctx<edyn::settings>();

    if (std::holds_alternative<client_network_settings>(settings.network_settings)) {
        // Assign previous position and orientation components to dynamic entities
        // for client-side networking extrapolation discontinuity mitigation.
        msg.ops.emplace_for_each<dynamic_tag>([&] (entt::entity remote_entity) {
            if (!m_entity_map.contains(remote_entity)) return;

            auto local_entity = m_entity_map.at(remote_entity);
            m_registry.emplace<previous_position>(local_entity);
            m_registry.emplace<previous_orientation>(local_entity);
        });
    }

    m_importing = false;
}

void island_worker::on_wake_up_island(const msg::wake_up_island &) {
    if (!m_registry.any_of<sleeping_tag>(m_island_entity)) return;

    auto &isle_timestamp = m_registry.get<island_timestamp>(m_island_entity);
    isle_timestamp.value = performance_time();

    auto builder = make_reg_op_builder(m_registry);
    builder->replace<island_timestamp>(m_registry, m_island_entity);
    builder->remove<sleeping_tag>(m_registry);

    m_registry.clear<sleeping_tag>();

    auto op = builder->finish();
    m_message_queue.send<msg::island_reg_ops>(std::move(op));
}

void island_worker::sync() {
    // Always update AABBs since they're needed for broad-phase in the coordinator.
    m_op_builder->replace<AABB>(m_registry);

    // Updated contact points are needed when moving entities from one island to
    // another when merging/splitting in the coordinator.
    // TODO: the island worker refactor would eliminate the need to share these
    // components continuously.
    m_op_builder->replace<contact_manifold>(m_registry);

    // Always update discontinuities since they decay in every step.
    m_op_builder->replace<discontinuity>(m_registry);

    // Update continuous components.
    auto &settings = m_registry.ctx<edyn::settings>();
    auto &index_source = *settings.index_source;
    m_registry.view<continuous>().each([&] (entt::entity entity, continuous &cont) {
        for (size_t i = 0; i < cont.size; ++i) {
            m_op_builder->replace_type_id(m_registry, entity, index_source.type_id_of(cont.indices[i]));
        }
    });

    sync_dirty();

    auto op = m_op_builder->finish();
    m_message_queue.send<msg::island_reg_ops>(std::move(op));
}

void island_worker::sync_dirty() {
    // Assign dirty components to the operation builder. This can be called at
    // any time to move the current dirty entities into the next operation.
    m_registry.view<dirty>().each([&] (entt::entity entity, dirty &dirty) {
        if (dirty.is_new_entity) {
            m_op_builder->create(entity);
        }

        m_op_builder->emplace_type_ids(m_registry, entity,
            dirty.created_indexes.begin(), dirty.created_indexes.end());
        m_op_builder->replace_type_ids(m_registry, entity,
            dirty.updated_indexes.begin(), dirty.updated_indexes.end());
        m_op_builder->remove_type_ids(m_registry, entity,
            dirty.destroyed_indexes.begin(), dirty.destroyed_indexes.end());
    });

    m_registry.clear<dirty>();
}

void island_worker::update() {
    switch (m_state) {
    case state::init:
        init();
        maybe_reschedule();
        break;
    case state::step:
        process_messages();

        if (should_step()) {
            begin_step();
            if (run_broadphase()) {
                if (run_narrowphase()) {
                    run_solver();
                    finish_step();
                    maybe_reschedule();
                }
            }
        } else {
            maybe_reschedule();
        }

        break;
    case state::begin_step:
        begin_step();
        reschedule_now();
        break;
    case state::solve:
        run_solver();
        finish_step();
        reschedule_now();
        break;
    case state::broadphase:
        if (run_broadphase()) {
            reschedule_now();
        }
        break;
    case state::broadphase_async:
        finish_broadphase();
        if (run_narrowphase()) {
            run_solver();
            finish_step();
            maybe_reschedule();
        }
        break;
    case state::narrowphase:
        if (run_narrowphase()) {
            run_solver();
            finish_step();
            maybe_reschedule();
        }
        break;
    case state::narrowphase_async:
        finish_narrowphase();
        run_solver();
        finish_step();
        maybe_reschedule();
        break;
    case state::finish_step:
        finish_step();
        maybe_reschedule();
        break;
    }
}

void island_worker::process_messages() {
    m_message_queue.update();
}

bool island_worker::should_step() {
    auto time = performance_time();

    if (m_state == state::begin_step) {
        m_step_start_time = time;
        return true;
    }

    auto &settings = m_registry.ctx<edyn::settings>();

    if (settings.paused || m_registry.any_of<sleeping_tag>(m_island_entity)) {
        return false;
    }

    auto &isle_time = m_registry.get<island_timestamp>(m_island_entity);
    auto dt = time - isle_time.value;

    if (dt < settings.fixed_dt) {
        return false;
    }

    m_step_start_time = time;
    m_state = state::begin_step;

    return true;
}

void island_worker::begin_step() {
    EDYN_ASSERT(m_state == state::begin_step);

    auto &settings = m_registry.ctx<edyn::settings>();
    if (settings.external_system_pre_step) {
        (*settings.external_system_pre_step)(m_registry);
    }

    // Initialize new shapes. Basically, create rotated meshes for new
    // imported polyhedron shapes.
    init_new_shapes();

    m_state = state::broadphase;
}

bool island_worker::run_broadphase() {
    EDYN_ASSERT(m_state == state::broadphase);
    auto &bphase = m_registry.ctx<broadphase_worker>();

    if (bphase.parallelizable()) {
        m_state = state::broadphase_async;
        bphase.update_async(m_this_job);
        return false;
    } else {
        bphase.update();
        m_state = state::narrowphase;
        return true;
    }
}

void island_worker::finish_broadphase() {
    EDYN_ASSERT(m_state == state::broadphase_async);
    auto &bphase = m_registry.ctx<broadphase_worker>();
    bphase.finish_async_update();
    m_state = state::narrowphase;
}

bool island_worker::run_narrowphase() {
    EDYN_ASSERT(m_state == state::narrowphase);
    auto &nphase = m_registry.ctx<narrowphase>();

    if (nphase.parallelizable()) {
        m_state = state::narrowphase_async;
        nphase.update_async(m_this_job);
        return false;
    } else {
        // Separating contact points will be destroyed in the next call. Move
        // the dirty contact points into the current reg op before that happens
        // because the dirty component is removed as well, which would cause
        // points that were created in this step and are going to be destroyed
        // next to be missing in the registry op.
        sync_dirty();
        nphase.update();
        m_state = state::solve;
        return true;
    }
}

void island_worker::finish_narrowphase() {
    EDYN_ASSERT(m_state == state::narrowphase_async);
    // In the asynchronous narrow-phase update, separating contact points will
    // be destroyed in the next call. Following the same logic as above, move
    // the dirty contact points into the current registry operation before that
    // happens.
    sync_dirty();
    auto &nphase = m_registry.ctx<narrowphase>();
    nphase.finish_async_update();
    m_state = state::solve;
}

void island_worker::run_solver() {
    EDYN_ASSERT(m_state == state::solve);
    m_solver.update(m_registry.ctx<edyn::settings>().fixed_dt);
    m_state = state::finish_step;
}

static void decay_discontinuities(entt::registry &registry, scalar rate) {
    EDYN_ASSERT(!(rate < 0) && rate < 1);
    registry.view<discontinuity>().each([rate] (discontinuity &dis) {
        dis.position_offset *= rate;
        dis.orientation_offset = slerp(quaternion_identity, dis.orientation_offset, rate);
    });
}

void island_worker::finish_step() {
    EDYN_ASSERT(m_state == state::finish_step);

    auto &isle_time = m_registry.get<island_timestamp>(m_island_entity);
    auto dt = m_step_start_time - isle_time.value;

    // Set a limit on the number of steps the worker can lag behind the current
    // time to prevent it from getting stuck in the past in case of a
    // substantial slowdown.
    auto &settings = m_registry.ctx<edyn::settings>();
    const auto fixed_dt = settings.fixed_dt;

    constexpr int max_lagging_steps = 10;
    auto num_steps = int(std::floor(dt / fixed_dt));

    if (num_steps > max_lagging_steps) {
        auto remainder = dt - num_steps * fixed_dt;
        isle_time.value = m_step_start_time - (remainder + max_lagging_steps * fixed_dt);
    } else {
        isle_time.value += fixed_dt;
    }

    m_op_builder->replace<island_timestamp>(m_registry, m_island_entity);

    // Update tree view.
    auto &bphase = m_registry.ctx<broadphase_worker>();
    auto tview = bphase.view();
    m_registry.replace<tree_view>(m_island_entity, tview);
    m_op_builder->replace<tree_view>(m_registry, m_island_entity);

    maybe_go_to_sleep();

    if (std::holds_alternative<client_network_settings>(settings.network_settings)) {
        auto &network_settings = std::get<client_network_settings>(settings.network_settings);
        decay_discontinuities(m_registry, network_settings.discontinuity_decay_rate);
    }

    if (settings.external_system_post_step) {
        (*settings.external_system_post_step)(m_registry);
    }

    sync();

    m_state = state::step;

    // Unfortunately, an island cannot be split immediately, because a merge could
    // happen at the same time in the coordinator, which might reference entities
    // that won't be present here anymore in the next update because they were moved
    // into another island which the coordinator could not be aware of at the
    // moment it was merging this island with another. Thus, this island sets its
    // splitting flag to true and sends the split request to the coordinator and it
    // is put to sleep until the coordinator calls `split()` which executes the
    // split and puts it back to run.
    if (should_split()) {
        m_splitting.store(true, std::memory_order_release);
        m_message_queue.send<msg::split_island>();
    }
}

bool island_worker::should_split() {
    if (!m_topology_changed) return false;

    auto time = performance_time();

    if (m_pending_split_calculation) {
        if (time - m_calculate_split_timestamp > m_calculate_split_delay) {
            m_pending_split_calculation = false;
            m_topology_changed = false;

            // If the graph has more than one connected component, it means
            // this island could be split.
            if (!m_registry.ctx<entity_graph>().is_single_connected_component()) {
                return true;
            }
        }
    } else {
        m_pending_split_calculation = true;
        m_calculate_split_timestamp = time;
    }

    return false;
}

void island_worker::reschedule_now() {
    job_dispatcher::global().async(m_this_job);
}

void island_worker::maybe_reschedule() {
    // Reschedule this job only if not paused nor sleeping nor splitting.
    if (m_splitting.load(std::memory_order_relaxed)) return;

    auto sleeping = m_registry.any_of<sleeping_tag>(m_island_entity);
    auto paused = m_registry.ctx<edyn::settings>().paused;

    // The update is done and this job can be rescheduled after this point
    auto reschedule_count = m_reschedule_counter.exchange(0, std::memory_order_acq_rel);
    EDYN_ASSERT(reschedule_count != 0);

    // If the number of reschedule requests is greater than one, it means there
    // are external requests involved, not just the normal internal reschedule.
    // Always reschedule for immediate execution in that case.
    if (reschedule_count == 1) {
        if (!paused && !sleeping) {
            reschedule_later();
        }
    } else {
        reschedule();
    }
}

void island_worker::reschedule_later() {
    // Only reschedule if it has not been scheduled and updated already.
    auto reschedule_count = m_reschedule_counter.fetch_add(1, std::memory_order_acq_rel);
    if (reschedule_count > 0) return;

    // If the timestamp of the current registry state is more than `m_fixed_dt`
    // before the current time, schedule it to run at a later time.
    auto time = performance_time();
    auto &isle_time = m_registry.get<island_timestamp>(m_island_entity);
    auto fixed_dt = m_registry.ctx<edyn::settings>().fixed_dt;
    auto delta_time = isle_time.value + fixed_dt - time;

    if (delta_time > 0) {
        job_dispatcher::global().async_after(delta_time, m_this_job);
    } else {
        job_dispatcher::global().async(m_this_job);
    }
}

void island_worker::reschedule() {
    // Do not reschedule if it's awaiting a split to be completed. The main
    // thread modifies the worker's registry during a split so this job must
    // not be run in parallel with that task.
    if (m_splitting.load(std::memory_order_relaxed)) return;

    // Only reschedule if it has not been scheduled and updated already.
    auto reschedule_count = m_reschedule_counter.fetch_add(1, std::memory_order_acq_rel);
    if (reschedule_count > 0) return;

    job_dispatcher::global().async(m_this_job);
}

void island_worker::init_new_shapes() {
    auto orn_view = m_registry.view<orientation>();
    auto polyhedron_view = m_registry.view<polyhedron_shape>();
    auto compound_view = m_registry.view<compound_shape>();

    for (auto entity : m_new_polyhedron_shapes) {
        if (!polyhedron_view.contains(entity)) continue;

        auto &polyhedron = polyhedron_view.get<polyhedron_shape>(entity);
        // A new `rotated_mesh` is assigned to it, replacing another reference
        // that could be already in there, thus preventing concurrent access.
        auto rotated = make_rotated_mesh(*polyhedron.mesh, orn_view.get<orientation>(entity));
        auto rotated_ptr = std::make_unique<rotated_mesh>(std::move(rotated));
        polyhedron.rotated = rotated_ptr.get();
        m_registry.emplace<rotated_mesh_list>(entity, polyhedron.mesh, std::move(rotated_ptr));
    }

    for (auto entity : m_new_compound_shapes) {
        if (!compound_view.contains(entity)) continue;

        auto &compound = compound_view.get<compound_shape>(entity);
        auto &orn = orn_view.get<orientation>(entity);
        auto prev_rotated_entity = entt::entity{entt::null};

        for (auto &node : compound.nodes) {
            if (!std::holds_alternative<polyhedron_shape>(node.shape_var)) continue;

            // Assign a `rotated_mesh_list` to this entity for the first
            // polyhedron and link it with more rotated meshes for the
            // remaining polyhedrons.
            auto &polyhedron = std::get<polyhedron_shape>(node.shape_var);
            auto local_orn = orn * node.orientation;
            auto rotated = make_rotated_mesh(*polyhedron.mesh, local_orn);
            auto rotated_ptr = std::make_unique<rotated_mesh>(std::move(rotated));
            polyhedron.rotated = rotated_ptr.get();

            if (prev_rotated_entity == entt::null) {
                m_registry.emplace<rotated_mesh_list>(entity, polyhedron.mesh, std::move(rotated_ptr), node.orientation);
                prev_rotated_entity = entity;
            } else {
                auto next = m_registry.create();
                m_registry.emplace<rotated_mesh_list>(next, polyhedron.mesh, std::move(rotated_ptr), node.orientation);

                auto &prev_rotated_list = m_registry.get<rotated_mesh_list>(prev_rotated_entity);
                prev_rotated_list.next = next;
                prev_rotated_entity = next;
            }
        }
    }

    m_new_polyhedron_shapes.clear();
    m_new_compound_shapes.clear();
}

void island_worker::insert_remote_node(entt::entity remote_entity) {
    auto local_entity = m_entity_map.at(remote_entity);
    auto non_connecting = !m_registry.any_of<procedural_tag>(local_entity);

    auto &graph = m_registry.ctx<entity_graph>();
    auto node_index = graph.insert_node(local_entity, non_connecting);
    m_registry.emplace<graph_node>(local_entity, node_index);
}

void island_worker::maybe_go_to_sleep() {
    if (could_go_to_sleep()) {
        const auto &isle_time = m_registry.get<island_timestamp>(m_island_entity);

        if (!m_sleep_timestamp) {
            m_sleep_timestamp = isle_time.value;
        } else {
            auto sleep_dt = isle_time.value - *m_sleep_timestamp;
            if (sleep_dt > island_time_to_sleep) {
                go_to_sleep();
                m_sleep_timestamp.reset();
            }
        }
    } else {
        m_sleep_timestamp.reset();
    }
}

bool island_worker::could_go_to_sleep() {
    // If any entity has a `sleeping_disabled_tag` then the island should
    // not go to sleep, since the movement of all entities depend on one
    // another in the same island.
    if (!m_registry.view<sleeping_disabled_tag>().empty()) {
        return false;
    }

    // Check if there are any entities moving faster than the sleep threshold.
    auto vel_view = m_registry.view<linvel, angvel, procedural_tag>();

    for (auto entity : vel_view) {
        auto [v, w] = vel_view.get<linvel, angvel>(entity);

        if ((length_sqr(v) > island_linear_sleep_threshold * island_linear_sleep_threshold) ||
            (length_sqr(w) > island_angular_sleep_threshold * island_angular_sleep_threshold)) {
            return false;
        }
    }

    auto spin_view = m_registry.view<spin>();

    for (auto entity : spin_view) {
        if (std::abs(spin_view.get<spin>(entity).s) > island_angular_sleep_threshold) {
            return false;
        }
    }

    return true;
}

void island_worker::go_to_sleep() {
    m_registry.emplace<sleeping_tag>(m_island_entity);
    m_op_builder->emplace<sleeping_tag>(m_registry, m_island_entity);

    // Assign `sleeping_tag` to all procedural entities.
    auto proc_view = m_registry.view<procedural_tag>();
    m_registry.insert<sleeping_tag>(proc_view.begin(), proc_view.end());

    // Set velocities to absolute zero.
    auto vel_view = m_registry.view<linvel, angvel>();
    auto vel_view_proc = vel_view | proc_view;

    for (auto [e, v, w] : vel_view_proc.each()) {
        v = w = vector3_zero;
    }

    m_op_builder->replace<linvel>(m_registry, vel_view_proc.begin(), vel_view_proc.end());
    m_op_builder->replace<angvel>(m_registry, vel_view_proc.begin(), vel_view_proc.end());
    m_op_builder->emplace<sleeping_tag>(m_registry, proc_view.begin(), proc_view.end());
}

void island_worker::on_set_paused(const msg::set_paused &msg) {
    m_registry.ctx<edyn::settings>().paused = msg.paused;
    auto &isle_time = m_registry.get<island_timestamp>(m_island_entity);
    auto timestamp = performance_time();
    isle_time.value = timestamp;
}

void island_worker::on_step_simulation(const msg::step_simulation &) {
    if (!m_registry.any_of<sleeping_tag>(m_island_entity)) {
        m_state = state::begin_step;
    }
}

void island_worker::on_set_settings(const msg::set_settings &msg) {
    m_registry.ctx<settings>() = msg.settings;
}

void island_worker::on_set_material_table(const msg::set_material_table &msg) {
    m_registry.ctx<material_mix_table>() = msg.table;
}

void island_worker::on_set_com(const msg::set_com &msg) {
    auto entity = m_entity_map.at(msg.entity);
    apply_center_of_mass(m_registry, entity, msg.com);
}

void island_worker::import_contact_manifolds(const std::vector<contact_manifold> &manifolds) {
    auto &manifold_map = m_registry.ctx<contact_manifold_map>();

    for (auto manifold : manifolds) {
        if (!m_entity_map.contains(manifold.body[0]) ||
            !m_entity_map.contains(manifold.body[1])) {
            continue;
        }

        manifold.body[0] = m_entity_map.at(manifold.body[0]);
        manifold.body[1] = m_entity_map.at(manifold.body[1]);

        // Find a matching manifold and replace it...
        if (manifold_map.contains(manifold.body[0], manifold.body[1])) {
            auto manifold_entity = manifold_map.get(manifold.body[0], manifold.body[1]);
            m_registry.get<contact_manifold>(manifold_entity) = manifold;
        } else {
            // ...or create a new one and assign a new value to it.
            auto separation_threshold = contact_breaking_threshold * scalar(1.3);
            auto manifold_entity = make_contact_manifold(m_registry,
                                                         manifold.body[0], manifold.body[1],
                                                         separation_threshold);
            m_registry.get<contact_manifold>(manifold_entity) = manifold;
        }
    }
}

static void assign_previous_transforms(entt::registry &registry) {
    registry.view<previous_position, position>().each([] (previous_position &p_pos, position &pos) {
        p_pos = pos;
    });

    registry.view<previous_orientation, orientation>().each([] (previous_orientation &p_orn, orientation &orn) {
        p_orn = orn;
    });
}

static void accumulate_discontinuities(entt::registry &registry) {
    auto discontinuity_view = registry.view<previous_position, position, previous_orientation, orientation, discontinuity>();

    for (auto [entity, p_pos, pos, p_orn, orn, discontinuity] : discontinuity_view.each()) {
        discontinuity.position_offset += p_pos - pos;
        discontinuity.orientation_offset *= p_orn * conjugate(orn);
    }
}

void island_worker::on_extrapolation_result(const extrapolation_result &result) {
    EDYN_ASSERT(!result.ops.empty());

    // Assign current transforms to previous before importing pools into registry.
    assign_previous_transforms(m_registry);

    result.ops.execute(m_registry, m_entity_map);

    accumulate_discontinuities(m_registry);
    import_contact_manifolds(result.manifolds);
}

void island_worker::on_apply_network_pools(const msg::apply_network_pools &msg) {
    EDYN_ASSERT(!msg.pools.empty());

    assign_previous_transforms(m_registry);

    for (auto &pool : msg.pools) {
        pool.ptr->replace_into_registry(m_registry, msg.entities, m_entity_map);
    }

    accumulate_discontinuities(m_registry);
}

entity_graph::connected_components_t island_worker::split() {
    EDYN_ASSERT(m_splitting.load(std::memory_order_relaxed));

    // Process any pending messages before splitting to ensure the registry
    // is up to date. This message usually would be a merge with another
    // island.
    process_messages();

    auto &graph = m_registry.ctx<entity_graph>();
    auto connected_components = graph.connected_components();

    if (connected_components.size() <= 1) {
        m_splitting.store(false, std::memory_order_release);
        reschedule_now();
        return {};
    }

    // Sort connected components by size. The biggest component will stay
    // in this island worker.
    std::sort(connected_components.begin(), connected_components.end(),
        [] (auto &lhs, auto &rhs) {
            auto lsize = lhs.nodes.size() + lhs.edges.size();
            auto rsize = rhs.nodes.size() + rhs.edges.size();
            return lsize > rsize;
        });

    // Collect non-procedural entities that remain in this island. Since
    // they can be present in multiple islands, it must not be removed
    // from this island in the next step.
    auto procedural_view = m_registry.view<procedural_tag>();
    auto &resident_connected_component = connected_components.front();
    std::vector<entt::entity> remaining_non_procedural_entities;

    for (auto entity : resident_connected_component.nodes) {
        if (!procedural_view.contains(entity)) {
            remaining_non_procedural_entities.push_back(entity);
        }
    }

    // Process connected components that are moving out of this island.
    // Update all components of all entities that are moving out in the current
    // registry operation to ensure they're fully up to date in the coordinator
    // and so no data will be lost when firing up new island workers which will
    // operate on these entities.
    // Remove entities in the smaller connected components from this worker.
    // Non-procedural entities can be present in more than one connected component.
    // Do not remove entities that are still present in the biggest connected
    // component, thus skip the first.
    for (size_t i = 1; i < connected_components.size(); ++i) {
        auto &connected_component = connected_components[i];

        for (auto entity : connected_component.nodes) {
            if (!vector_contains(remaining_non_procedural_entities, entity) &&
                m_registry.valid(entity)) {
                m_op_builder->replace_all(m_registry, entity);
                m_registry.destroy(entity);
            }
        }

        // All edges connecting to the destroyed nodes will be destroyed as well
        // in `on_destroy_graph_node()`.
    }

    // Remove invalid entities from entity map.
    m_entity_map.erase_if([&] (entt::entity remote_entity, entt::entity local_entity) {
        return !m_registry.valid(local_entity);
    });

    // Refresh island tree view after nodes are removed and send it back to
    // the coordinator via the message queue.
    auto &bphase = m_registry.ctx<broadphase_worker>();
    auto tview = bphase.view();
    m_registry.replace<tree_view>(m_island_entity, tview);
    m_op_builder->replace<tree_view>(m_registry, m_island_entity);
    auto ops = m_op_builder->finish();
    m_message_queue.send<msg::island_reg_ops>(std::move(ops));

    m_splitting.store(false, std::memory_order_release);
    reschedule_now();

    return connected_components;
}

bool island_worker::is_terminated() const {
    return m_terminated.load(std::memory_order_acquire);
}

bool island_worker::is_terminating() const {
    return m_terminating.load(std::memory_order_acquire);
}

void island_worker::terminate() {
    m_splitting.store(false, std::memory_order_release); // Cancel split.
    m_terminating.store(true, std::memory_order_release);
    reschedule();
}

void island_worker::do_terminate() {
    {
        auto lock = std::lock_guard(m_terminate_mutex);
        m_terminated.store(true, std::memory_order_release);
    }
    m_terminate_cv.notify_one();
}

void island_worker::join() {
    auto lock = std::unique_lock(m_terminate_mutex);
    m_terminate_cv.wait(lock, [&] { return is_terminated(); });
}

}<|MERGE_RESOLUTION|>--- conflicted
+++ resolved
@@ -241,66 +241,18 @@
         insert_remote_node(remote_entity);
     });
 
-<<<<<<< HEAD
-    // Insert edges in the graph for constraints (except contact constraints).
-    delta.created_for_each(constraints_tuple, index_source, [&] (entt::entity remote_entity, const auto &con) {
-        // Contact constraints are not added as edges to the graph.
-        // The contact manifold which owns them is added instead.
-        if constexpr(std::is_same_v<std::decay_t<decltype(con)>, contact_constraint>) return;
-        if constexpr(std::is_same_v<std::decay_t<decltype(con)>, contact_patch_constraint>) return;
-=======
     // Insert edges in the graph for constraints.
     msg.ops.emplace_for_each(constraints_tuple, [&] (entt::entity remote_entity, const auto &con) {
         auto local_entity = m_entity_map.at(remote_entity);
->>>>>>> 9f019593
 
         if (m_registry.any_of<graph_edge>(local_entity)) return;
 
-<<<<<<< HEAD
-        auto local_entity = m_entity_map.remloc(remote_entity);
-
-        if (m_registry.any_of<graph_edge>(local_entity)) return;
-
-        auto &node0 = node_view.get<graph_node>(con.body[0]);
-        auto &node1 = node_view.get<graph_node>(con.body[1]);
-=======
         auto &node0 = node_view.get<graph_node>(m_entity_map.at(con.body[0]));
         auto &node1 = node_view.get<graph_node>(m_entity_map.at(con.body[1]));
->>>>>>> 9f019593
         auto edge_index = graph.insert_edge(local_entity, node0.node_index, node1.node_index);
         m_registry.emplace<graph_edge>(local_entity, edge_index);
     });
 
-<<<<<<< HEAD
-    // New contact points might be coming from another island after a merge or
-    // split and they might not yet have a contact constraint associated with
-    // them if they were just created in the last step of the island where it's
-    // coming from.
-    auto cp_view = m_registry.view<contact_point>();
-    auto contact_view = m_registry.view<contact_constraint>();
-    auto patch_view = m_registry.view<contact_patch_constraint>();
-    auto mat_view = m_registry.view<material>();
-    delta.created_for_each<contact_point>(index_source, [&] (entt::entity remote_entity, const contact_point &) {
-        if (!m_entity_map.has_rem(remote_entity)) {
-            return;
-        }
-
-        auto local_entity = m_entity_map.remloc(remote_entity);
-
-        if (contact_view.contains(local_entity) ||
-            patch_view.contains(local_entity)) {
-            return;
-        }
-
-        auto &cp = cp_view.get<contact_point>(local_entity);
-
-        if (mat_view.contains(cp.body[0]) && mat_view.contains(cp.body[1])) {
-            create_contact_constraint(m_registry, local_entity, cp);
-        }
-    });
-
-=======
->>>>>>> 9f019593
     // When orientation is set manually, a few dependent components must be
     // updated, e.g. AABB, cached origin, inertia_world_inv, rotated meshes...
     msg.ops.replace_for_each<orientation>([&] (entt::entity remote_entity, const orientation &orn) {
