#include "edyn/parallel/island_worker.hpp"
#include "edyn/collision/contact_manifold.hpp"
#include "edyn/comp/orientation.hpp"
#include "edyn/config/config.h"
#include "edyn/math/quaternion.hpp"
#include "edyn/parallel/job.hpp"
#include "edyn/comp/island.hpp"
#include "edyn/shapes/convex_mesh.hpp"
#include "edyn/shapes/polyhedron_shape.hpp"
#include "edyn/time/time.hpp"
#include "edyn/parallel/job_dispatcher.hpp"
#include "edyn/parallel/island_delta_builder.hpp"
#include "edyn/parallel/message.hpp"
#include "edyn/serialization/memory_archive.hpp"
#include "edyn/constraints/constraint_impulse.hpp"
#include "edyn/comp/dirty.hpp"
#include "edyn/comp/graph_node.hpp"
#include "edyn/comp/graph_edge.hpp"
#include "edyn/comp/rotated_mesh_list.hpp"
#include "edyn/math/constants.hpp"
#include "edyn/collision/tree_view.hpp"
#include "edyn/util/aabb_util.hpp"
#include "edyn/util/rigidbody.hpp"
#include "edyn/util/vector.hpp"
#include "edyn/util/collision_util.hpp"
#include "edyn/context/settings.hpp"
#include <memory>
#include <variant>
#include <entt/entity/registry.hpp>

namespace edyn {

void island_worker_func(job::data_type &data) {
    auto archive = memory_input_archive(data.data(), data.size());
    intptr_t worker_intptr;
    archive(worker_intptr);
    auto *worker = reinterpret_cast<island_worker *>(worker_intptr);

    if (worker->is_terminating()) {
        // `worker` is dynamically allocated and must be manually deallocated
        // when it terminates.
        worker->do_terminate();
        delete worker;
    } else {
        worker->update();
    }
}

island_worker::island_worker(entt::entity island_entity, const settings &settings, message_queue_in_out message_queue)
    : m_message_queue(message_queue)
    , m_splitting(false)
    , m_state(state::init)
    , m_bphase(m_registry)
    , m_nphase(m_registry)
    , m_solver(m_registry)
    , m_delta_builder((*settings.make_island_delta_builder)())
    , m_importing_delta(false)
    , m_topology_changed(false)
    , m_pending_split_calculation(false)
    , m_calculate_split_delay(0.6)
    , m_calculate_split_timestamp(0)
{
    m_registry.set<entity_graph>();
    m_registry.set<edyn::settings>(settings);

    // Avoid multi-threading issues in the `should_collide` function by
    // pre-allocating the pools required in there.
    m_registry.prepare<collision_filter>();
    m_registry.prepare<collision_exclusion>();

    m_solver.iterations = settings.num_solver_iterations;

    m_island_entity = m_registry.create();
    m_entity_map.insert(island_entity, m_island_entity);

    m_this_job.func = &island_worker_func;
    auto archive = fixed_memory_output_archive(m_this_job.data.data(), m_this_job.data.size());
    auto ctx_intptr = reinterpret_cast<intptr_t>(this);
    archive(ctx_intptr);
}

island_worker::~island_worker() = default;

void island_worker::init() {
    m_registry.on_destroy<graph_node>().connect<&island_worker::on_destroy_graph_node>(*this);
    m_registry.on_destroy<graph_edge>().connect<&island_worker::on_destroy_graph_edge>(*this);
    m_registry.on_destroy<contact_manifold>().connect<&island_worker::on_destroy_contact_manifold>(*this);
    m_registry.on_destroy<contact_point>().connect<&island_worker::on_destroy_contact_point>(*this);
    m_registry.on_construct<polyhedron_shape>().connect<&island_worker::on_construct_polyhedron_shape>(*this);
    m_registry.on_construct<compound_shape>().connect<&island_worker::on_construct_compound_shape>(*this);
    m_registry.on_destroy<rotated_mesh_list>().connect<&island_worker::on_destroy_rotated_mesh_list>(*this);

    m_message_queue.sink<island_delta>().connect<&island_worker::on_island_delta>(*this);
    m_message_queue.sink<msg::set_paused>().connect<&island_worker::on_set_paused>(*this);
    m_message_queue.sink<msg::step_simulation>().connect<&island_worker::on_step_simulation>(*this);
    m_message_queue.sink<msg::set_fixed_dt>().connect<&island_worker::on_set_fixed_dt>(*this);
    m_message_queue.sink<msg::set_solver_iterations>().connect<&island_worker::on_set_solver_iterations>(*this);
    m_message_queue.sink<msg::wake_up_island>().connect<&island_worker::on_wake_up_island>(*this);
    m_message_queue.sink<msg::set_com>().connect<&island_worker::on_set_com>(*this);

    process_messages();

    auto &settings = m_registry.ctx<edyn::settings>();
    if (settings.external_system_init) {
        (*settings.external_system_init)(m_registry);
    }

    // Assign tree view containing the updated broad-phase tree.
    m_bphase.update();
    auto tview = m_bphase.view();
    m_registry.emplace<tree_view>(m_island_entity, tview);
    m_delta_builder->created(m_island_entity, tview);

    // Sync components that were created/updated during initialization
    // including the updated `tree_view` from above.
    sync();

    m_state = state::step;
}

void island_worker::on_destroy_contact_manifold(entt::registry &registry, entt::entity entity) {
    const auto importing = m_importing_delta;
    const auto splitting = m_splitting.load(std::memory_order_relaxed);

    // If importing, do not insert this event into the delta because the entity
    // was already destroyed in the coordinator.
    // If splitting, do not insert this destruction event into the delta because
    // the entity is not actually being destroyed, it's just being moved into
    // another island.
    if (!importing && !splitting) {
        m_delta_builder->destroyed(entity);
    }

    auto &manifold = registry.get<contact_manifold>(entity);
    auto num_points = manifold.num_points();

    for (size_t i = 0; i < num_points; ++i) {
        auto contact_entity = manifold.point[i];

        if (!importing) {
            registry.destroy(contact_entity);
        }

        if (!importing && !splitting) {
            m_delta_builder->destroyed(contact_entity);
        }

        if (m_entity_map.has_loc(contact_entity)) {
            m_entity_map.erase_loc(contact_entity);
        }
    }

    // Mapping might not yet exist if this entity was just created locally and
    // the coordinator has not yet replied back with the main entity id.
    if (m_entity_map.has_loc(entity)) {
        m_entity_map.erase_loc(entity);
    }
}

void island_worker::on_destroy_contact_point(entt::registry &registry, entt::entity entity) {
    const auto importing = m_importing_delta;
    const auto splitting = m_splitting.load(std::memory_order_relaxed);

    if (!importing && !splitting) {
        m_delta_builder->destroyed(entity);
    }

    if (m_entity_map.has_loc(entity)) {
        m_entity_map.erase_loc(entity);
    }
}

void island_worker::on_destroy_graph_node(entt::registry &registry, entt::entity entity) {
    auto &node = registry.get<graph_node>(entity);
    registry.ctx<entity_graph>().remove_node(node.node_index);

    if (!m_importing_delta && !m_splitting.load(std::memory_order_relaxed)) {
        m_delta_builder->destroyed(entity);
    }

    if (m_entity_map.has_loc(entity)) {
        m_entity_map.erase_loc(entity);
    }
}

void island_worker::on_destroy_graph_edge(entt::registry &registry, entt::entity entity) {
    auto &edge = registry.get<graph_edge>(entity);
    registry.ctx<entity_graph>().remove_edge(edge.edge_index);

    if (!m_importing_delta && !m_splitting.load(std::memory_order_relaxed)) {
        m_delta_builder->destroyed(entity);
    }

    if (m_entity_map.has_loc(entity)) {
        m_entity_map.erase_loc(entity);
    }

    m_topology_changed = true;
}

void island_worker::on_construct_polyhedron_shape(entt::registry &registry, entt::entity entity) {
    m_new_polyhedron_shapes.push_back(entity);
}

void island_worker::on_construct_compound_shape(entt::registry &registry, entt::entity entity) {
    m_new_compound_shapes.push_back(entity);
}

void island_worker::on_destroy_rotated_mesh_list(entt::registry &registry, entt::entity entity) {
    auto &rotated = registry.get<rotated_mesh_list>(entity);
    if (rotated.next != entt::null) {
        // Cascade delete. Could lead to mega tall call stacks.
        registry.destroy(rotated.next);
    }
}

void island_worker::on_island_delta(const island_delta &delta) {
    // Import components from main registry.
    m_importing_delta = true;
    delta.import(m_registry, m_entity_map);

    for (auto remote_entity : delta.created_entities()) {
        if (!m_entity_map.has_rem(remote_entity)) continue;
        auto local_entity = m_entity_map.remloc(remote_entity);
        m_delta_builder->insert_entity_mapping(remote_entity, local_entity);
    }

    auto &graph = m_registry.ctx<entity_graph>();
    auto node_view = m_registry.view<graph_node>();
    auto &index_source = m_delta_builder->get_index_source();

    // Insert nodes in the graph for each rigid body.
    auto insert_node = [this] (entt::entity remote_entity, auto &) {
        insert_remote_node(remote_entity);
    };

    delta.created_for_each<dynamic_tag>(index_source, insert_node);
    delta.created_for_each<static_tag>(index_source, insert_node);
    delta.created_for_each<kinematic_tag>(index_source, insert_node);
    delta.created_for_each<external_tag>(index_source, insert_node);

    // Insert edges in the graph for contact manifolds.
    delta.created_for_each<contact_manifold>(index_source, [&] (entt::entity remote_entity, const contact_manifold &manifold) {
        if (!m_entity_map.has_rem(remote_entity)) return;

        auto local_entity = m_entity_map.remloc(remote_entity);
        auto &node0 = node_view.get(manifold.body[0]);
        auto &node1 = node_view.get(manifold.body[1]);
        auto edge_index = graph.insert_edge(local_entity, node0.node_index, node1.node_index);
        m_registry.emplace<graph_edge>(local_entity, edge_index);
        m_new_imported_contact_manifolds.push_back(local_entity);
    });

    // Insert edges in the graph for constraints (except contact constraints).
    delta.created_for_each(constraints_tuple, index_source, [&] (entt::entity remote_entity, const auto &con) {
        // Contact constraints are not added as edges to the graph.
        // The contact manifold which owns them is added instead.
        if constexpr(std::is_same_v<std::decay_t<decltype(con)>, contact_constraint>) return;
        if constexpr(std::is_same_v<std::decay_t<decltype(con)>, contact_patch_constraint>) return;

        if (!m_entity_map.has_rem(remote_entity)) return;

        auto local_entity = m_entity_map.remloc(remote_entity);

        if (m_registry.has<graph_edge>(local_entity)) return;

        auto &node0 = node_view.get(con.body[0]);
        auto &node1 = node_view.get(con.body[1]);
        auto edge_index = graph.insert_edge(local_entity, node0.node_index, node1.node_index);
        m_registry.emplace<graph_edge>(local_entity, edge_index);
    });

    // New contact points might be coming from another island after a merge or
    // split and they might not yet have a contact constraint associated with
    // them if they were just created in the last step of the island where it's
    // coming from.
    auto cp_view = m_registry.view<contact_point>();
<<<<<<< HEAD
    auto contact_view = m_registry.view<contact_constraint>();
    auto patch_view = m_registry.view<contact_patch_constraint>();
=======
    auto cc_view = m_registry.view<contact_constraint>();
    auto mat_view = m_registry.view<material>();
>>>>>>> 79f9002c
    delta.created_for_each<contact_point>(index_source, [&] (entt::entity remote_entity, const contact_point &) {
        if (!m_entity_map.has_rem(remote_entity)) {
            return;
        }

        auto local_entity = m_entity_map.remloc(remote_entity);

        if (contact_view.contains(local_entity) ||
            patch_view.contains(local_entity)) {
            return;
        }

        auto &cp = cp_view.get(local_entity);

        if (mat_view.contains(cp.body[0]) && mat_view.contains(cp.body[1])) {
            create_contact_constraint(m_registry, local_entity, cp);
        }
    });

    m_importing_delta = false;
}

void island_worker::on_wake_up_island(const msg::wake_up_island &) {
    if (!m_registry.has<sleeping_tag>(m_island_entity)) return;

    auto builder = make_island_delta_builder(m_registry);

    auto &isle_timestamp = m_registry.get<island_timestamp>(m_island_entity);
    isle_timestamp.value = performance_time();
    builder->updated(m_island_entity, isle_timestamp);

    m_registry.view<sleeping_tag>().each([&] (entt::entity entity) {
        builder->destroyed<sleeping_tag>(entity);
    });
    m_registry.clear<sleeping_tag>();

    auto delta = builder->finish();
    m_message_queue.send<island_delta>(std::move(delta));
}

void island_worker::sync() {
    // Always update AABBs since they're needed for broad-phase in the coordinator.
    m_registry.view<AABB>().each([&] (entt::entity entity, AABB &aabb) {
        m_delta_builder->updated(entity, aabb);
    });

    // Always update applied impulses since they're needed to maintain warm starting
    // functioning correctly when constraints are moved from one island to another.
    // TODO: synchronized merges would eliminate the need to share these
    // components continuously.
    m_registry.view<constraint_impulse>().each([&] (entt::entity entity, constraint_impulse &imp) {
        m_delta_builder->updated(entity, imp);
    });

    // Updated contact points are needed when moving entities from one island to
    // another when merging/splitting in the coordinator.
    // TODO: synchronized merges would eliminate the need to share these
    // components continuously.
    m_registry.view<contact_point>().each([&] (entt::entity entity, contact_point &cp) {
        m_delta_builder->updated(entity, cp);
    });

    // Update continuous components.
    m_registry.view<continuous>().each([&] (entt::entity entity, continuous &cont) {
        for (size_t i = 0; i < cont.size; ++i) {
            m_delta_builder->updated(entity, m_registry, cont.types[i]);
        }
    });

    sync_dirty();

    auto delta = m_delta_builder->finish();
    m_message_queue.send<island_delta>(std::move(delta));
}

void island_worker::sync_dirty() {
    // Assign dirty components to the delta builder. This can be called at
    // any time to move the current dirty entities into the next island delta.
    m_registry.view<dirty>().each([&] (entt::entity entity, dirty &dirty) {
        if (dirty.is_new_entity) {
            m_delta_builder->created(entity);
        }

        m_delta_builder->created(entity, m_registry,
            dirty.created_indexes.begin(), dirty.created_indexes.end());
        m_delta_builder->updated(entity, m_registry,
            dirty.updated_indexes.begin(), dirty.updated_indexes.end());
        m_delta_builder->destroyed(entity,
            dirty.destroyed_indexes.begin(), dirty.destroyed_indexes.end());
    });

    m_registry.clear<dirty>();
}

void island_worker::update() {
    switch (m_state) {
    case state::init:
        init();
        maybe_reschedule();
        break;
    case state::step:
        process_messages();

        if (should_step()) {
            begin_step();
            run_solver();
            if (run_broadphase()) {
                if (run_narrowphase()) {
                    finish_step();
                    maybe_reschedule();
                }
            }
        } else {
            maybe_reschedule();
        }

        break;
    case state::begin_step:
        begin_step();
        reschedule_now();
        break;
    case state::solve:
        run_solver();
        reschedule_now();
        break;
    case state::broadphase:
        if (run_broadphase()) {
            reschedule_now();
        }
        break;
    case state::broadphase_async:
        finish_broadphase();
        if (run_narrowphase()) {
            finish_step();
            maybe_reschedule();
        }
        break;
    case state::narrowphase:
        if (run_narrowphase()) {
            finish_step();
            maybe_reschedule();
        }
        break;
    case state::narrowphase_async:
        finish_narrowphase();
        finish_step();
        maybe_reschedule();
        break;
    case state::finish_step:
        finish_step();
        maybe_reschedule();
        break;
    }
}

void island_worker::process_messages() {
    m_message_queue.update();
}

bool island_worker::should_step() {
    auto time = performance_time();

    if (m_state == state::begin_step) {
        m_step_start_time = time;
        return true;
    }

    auto &settings = m_registry.ctx<edyn::settings>();

    if (settings.paused || m_registry.has<sleeping_tag>(m_island_entity)) {
        return false;
    }

    auto &isle_time = m_registry.get<island_timestamp>(m_island_entity);
    auto dt = time - isle_time.value;

    if (dt < settings.fixed_dt) {
        return false;
    }

    m_step_start_time = time;
    m_state = state::begin_step;

    return true;
}

void island_worker::begin_step() {
    EDYN_ASSERT(m_state == state::begin_step);

    auto &settings = m_registry.ctx<edyn::settings>();
    if (settings.external_system_pre_step) {
        (*settings.external_system_pre_step)(m_registry);
    }

    // Initialize new shapes before new manifolds because it'll perform
    // collision detection for the new manifolds.
    init_new_shapes();
    init_new_imported_contact_manifolds();

    // Create new contact constraints at the beginning of the step. Since
    // contact points are created at the end of a step, creating constraints
    // at that point would mean that they'd have zero applied impulse,
    // which leads to contact point construction observers not getting the
    // value of the initial impulse of a new contact. Doing it here, means
    // that at the end of the step, the `constraint_impulse` will have the
    // value of the impulse applied and the construction of `constraint_impulse`
    // or `contact_constraint` can be observed to capture the initial impact
    // of a new contact.
    m_nphase.create_contact_constraints();

    m_state = state::solve;
}

void island_worker::run_solver() {
    EDYN_ASSERT(m_state == state::solve);
    m_solver.update(m_registry.ctx<edyn::settings>().fixed_dt);
    m_state = state::broadphase;
}

bool island_worker::run_broadphase() {
    EDYN_ASSERT(m_state == state::broadphase);

    if (m_bphase.parallelizable()) {
        m_state = state::broadphase_async;
        m_bphase.update_async(m_this_job);
        return false;
    } else {
        m_bphase.update();
        m_state = state::narrowphase;
        return true;
    }
}

void island_worker::finish_broadphase() {
    EDYN_ASSERT(m_state == state::broadphase_async);
    m_bphase.finish_async_update();
    m_state = state::narrowphase;
}

bool island_worker::run_narrowphase() {
    EDYN_ASSERT(m_state == state::narrowphase);

    if (m_nphase.parallelizable()) {
        m_state = state::narrowphase_async;
        m_nphase.update_async(m_this_job);
        return false;
    } else {
        // Separating contact points will be destroyed in the next call. Move
        // the dirty contact points into the island delta before that happens
        // because the dirty component is removed as well, which would cause
        // points that were created in this step and are going to be destroyed
        // next to be missing in the island delta.
        sync_dirty();
        m_nphase.update();
        m_state = state::finish_step;
        return true;
    }
}

void island_worker::finish_narrowphase() {
    EDYN_ASSERT(m_state == state::narrowphase_async);
    // In the asynchronous narrow-phase update, separating contact points will
    // be destroyed in the next call. Following the same logic as above, move
    // the dirty contact points into the current island delta before that
    // happens.
    sync_dirty();
    m_nphase.finish_async_update();
    m_state = state::finish_step;
}

void island_worker::finish_step() {
    EDYN_ASSERT(m_state == state::finish_step);

    auto &isle_time = m_registry.get<island_timestamp>(m_island_entity);
    auto dt = m_step_start_time - isle_time.value;

    // Set a limit on the number of steps the worker can lag behind the current
    // time to prevent it from getting stuck in the past in case of a
    // substantial slowdown.
    auto &settings = m_registry.ctx<edyn::settings>();
    const auto fixed_dt = settings.fixed_dt;

    constexpr int max_lagging_steps = 10;
    auto num_steps = int(std::floor(dt / fixed_dt));

    if (num_steps > max_lagging_steps) {
        auto remainder = dt - num_steps * fixed_dt;
        isle_time.value = m_step_start_time - (remainder + max_lagging_steps * fixed_dt);
    } else {
        isle_time.value += fixed_dt;
    }

    m_delta_builder->updated<island_timestamp>(m_island_entity, isle_time);

    // Update tree view.
    auto tview = m_bphase.view();
    m_registry.replace<tree_view>(m_island_entity, tview);
    m_delta_builder->updated(m_island_entity, tview);

    maybe_go_to_sleep();

    if (settings.external_system_post_step) {
        (*settings.external_system_post_step)(m_registry);
    }

    sync();

    m_state = state::step;

    // Unfortunately, an island cannot be split immediately, because a merge could
    // happen at the same time in the coordinator, which might reference entities
    // that won't be present here anymore in the next update because they were moved
    // into another island which the coordinator could not be aware of at the
    // moment it was merging this island with another. Thus, this island sets its
    // splitting flag to true and sends the split request to the coordinator and it
    // is put to sleep until the coordinator calls `split()` which executes the
    // split and puts it back to run.
    if (should_split()) {
        m_splitting.store(true, std::memory_order_release);
        m_message_queue.send<msg::split_island>();
    }
}

bool island_worker::should_split() {
    if (!m_topology_changed) return false;

    auto time = performance_time();

    if (m_pending_split_calculation) {
        if (time - m_calculate_split_timestamp > m_calculate_split_delay) {
            m_pending_split_calculation = false;
            m_topology_changed = false;

            // If the graph has more than one connected component, it means
            // this island could be split.
            if (!m_registry.ctx<entity_graph>().is_single_connected_component()) {
                return true;
            }
        }
    } else {
        m_pending_split_calculation = true;
        m_calculate_split_timestamp = time;
    }

    return false;
}

void island_worker::reschedule_now() {
    job_dispatcher::global().async(m_this_job);
}

void island_worker::maybe_reschedule() {
    // Reschedule this job only if not paused nor sleeping nor splitting.
    if (m_splitting.load(std::memory_order_relaxed)) return;

    auto sleeping = m_registry.has<sleeping_tag>(m_island_entity);
    auto paused = m_registry.ctx<edyn::settings>().paused;

    // The update is done and this job can be rescheduled after this point
    auto reschedule_count = m_reschedule_counter.exchange(0, std::memory_order_acq_rel);
    EDYN_ASSERT(reschedule_count != 0);

    // If the number of reschedule requests is greater than one, it means there
    // are external requests involved, not just the normal internal reschedule.
    // Always reschedule for immediate execution in that case.
    if (reschedule_count == 1) {
        if (!paused && !sleeping) {
            reschedule_later();
        }
    } else {
        reschedule();
    }
}

void island_worker::reschedule_later() {
    // Only reschedule if it has not been scheduled and updated already.
    auto reschedule_count = m_reschedule_counter.fetch_add(1, std::memory_order_acq_rel);
    if (reschedule_count > 0) return;

    // If the timestamp of the current registry state is more that `m_fixed_dt`
    // before the current time, schedule it to run at a later time.
    auto time = performance_time();
    auto &isle_time = m_registry.get<island_timestamp>(m_island_entity);
    auto fixed_dt = m_registry.ctx<edyn::settings>().fixed_dt;
    auto delta_time = isle_time.value + fixed_dt - time;

    if (delta_time > 0) {
        job_dispatcher::global().async_after(delta_time, m_this_job);
    } else {
        job_dispatcher::global().async(m_this_job);
    }
}

void island_worker::reschedule() {
    // Do not reschedule if it's awaiting a split to be completed. The main
    // thread modifies the worker's registry during a split so this job must
    // not be run in parallel with that task.
    if (m_splitting.load(std::memory_order_relaxed)) return;

    // Only reschedule if it has not been scheduled and updated already.
    auto reschedule_count = m_reschedule_counter.fetch_add(1, std::memory_order_acq_rel);
    if (reschedule_count > 0) return;

    job_dispatcher::global().async(m_this_job);
}

void island_worker::init_new_imported_contact_manifolds() {
    // Entities in the new imported contact manifolds array might've been
    // destroyed. Remove invalid entities before proceeding.
    for (size_t i = 0; i < m_new_imported_contact_manifolds.size();) {
        if (m_registry.valid(m_new_imported_contact_manifolds[i])) {
            ++i;
        } else {
            m_new_imported_contact_manifolds[i] = m_new_imported_contact_manifolds.back();
            m_new_imported_contact_manifolds.pop_back();
        }
    }

    if (m_new_imported_contact_manifolds.empty()) return;

    // Find contact points for new manifolds imported from the main registry.
    m_nphase.update_contact_manifolds(m_new_imported_contact_manifolds.begin(),
                                      m_new_imported_contact_manifolds.end());
    m_new_imported_contact_manifolds.clear();
}

void island_worker::init_new_shapes() {
    auto orn_view = m_registry.view<orientation>();
    auto polyhedron_view = m_registry.view<polyhedron_shape>();
    auto compound_view = m_registry.view<compound_shape>();

    for (auto entity : m_new_polyhedron_shapes) {
        auto &polyhedron = polyhedron_view.get(entity);
        // A new `rotated_mesh` is assigned to it, replacing another reference
        // that could be already in there, thus preventing concurrent access.
        auto rotated = make_rotated_mesh(*polyhedron.mesh, orn_view.get(entity));
        auto rotated_ptr = std::make_unique<rotated_mesh>(std::move(rotated));
        polyhedron.rotated = rotated_ptr.get();
        m_registry.emplace<rotated_mesh_list>(entity, polyhedron.mesh, std::move(rotated_ptr));
    }

    for (auto entity : m_new_compound_shapes) {
        auto &compound = compound_view.get(entity);
        auto &orn = orn_view.get(entity);
        auto prev_rotated_entity = entt::entity{entt::null};

        for (auto &node : compound.nodes) {
            if (!std::holds_alternative<polyhedron_shape>(node.shape_var)) continue;

            // Assign a `rotated_mesh_list` to this entity for the first
            // polyhedron and link it with more rotated meshes for the
            // remaining polyhedrons.
            auto &polyhedron = std::get<polyhedron_shape>(node.shape_var);
            auto local_orn = orn * node.orientation;
            auto rotated = make_rotated_mesh(*polyhedron.mesh, local_orn);
            auto rotated_ptr = std::make_unique<rotated_mesh>(std::move(rotated));
            polyhedron.rotated = rotated_ptr.get();

            if (prev_rotated_entity == entt::null) {
                m_registry.emplace<rotated_mesh_list>(entity, polyhedron.mesh, std::move(rotated_ptr), node.orientation);
                prev_rotated_entity = entity;
            } else {
                auto next = m_registry.create();
                m_registry.emplace<rotated_mesh_list>(next, polyhedron.mesh, std::move(rotated_ptr), node.orientation);

                auto &prev_rotated_list = m_registry.get<rotated_mesh_list>(prev_rotated_entity);
                prev_rotated_list.next = next;
                prev_rotated_entity = next;
            }
        }
    }

    m_new_polyhedron_shapes.clear();
    m_new_compound_shapes.clear();
}

void island_worker::insert_remote_node(entt::entity remote_entity) {
    if (!m_entity_map.has_rem(remote_entity)) return;

    auto local_entity = m_entity_map.remloc(remote_entity);
    auto non_connecting = !m_registry.has<procedural_tag>(local_entity);

    auto &graph = m_registry.ctx<entity_graph>();
    auto node_index = graph.insert_node(local_entity, non_connecting);
    m_registry.emplace<graph_node>(local_entity, node_index);
}

void island_worker::maybe_go_to_sleep() {
    if (could_go_to_sleep()) {
        const auto &isle_time = m_registry.get<island_timestamp>(m_island_entity);

        if (!m_sleep_timestamp) {
            m_sleep_timestamp = isle_time.value;
        } else {
            auto sleep_dt = isle_time.value - *m_sleep_timestamp;
            if (sleep_dt > island_time_to_sleep) {
                go_to_sleep();
                m_sleep_timestamp.reset();
            }
        }
    } else {
        m_sleep_timestamp.reset();
    }
}

bool island_worker::could_go_to_sleep() {
    // If any entity has a `sleeping_disabled_tag` then the island should
    // not go to sleep, since the movement of all entities depend on one
    // another in the same island.
    if (!m_registry.view<sleeping_disabled_tag>().empty()) {
        return false;
    }

    // Check if there are any entities moving faster than the sleep threshold.
    auto vel_view = m_registry.view<linvel, angvel, procedural_tag>();

    for (auto entity : vel_view) {
        auto [v, w] = vel_view.get<linvel, angvel>(entity);

        if ((length_sqr(v) > island_linear_sleep_threshold * island_linear_sleep_threshold) ||
            (length_sqr(w) > island_angular_sleep_threshold * island_angular_sleep_threshold)) {
            return false;
        }
    }

    auto spin_view = m_registry.view<spin>();

    for (auto entity : spin_view) {
        if (std::abs(spin_view.get(entity).s) > island_angular_sleep_threshold) {
            return false;
        }
    }

    return true;
}

void island_worker::go_to_sleep() {
    m_registry.emplace<sleeping_tag>(m_island_entity);
    m_delta_builder->created(m_island_entity, sleeping_tag{});

    // Assign `sleeping_tag` to all procedural entities.
    m_registry.view<procedural_tag>().each([&] (entt::entity entity) {
        if (auto *v = m_registry.try_get<linvel>(entity); v) {
            *v = vector3_zero;
            m_delta_builder->updated(entity, *v);
        }

        if (auto *w = m_registry.try_get<angvel>(entity); w) {
            *w = vector3_zero;
            m_delta_builder->updated(entity, *w);
        }

        m_registry.emplace<sleeping_tag>(entity);
        m_delta_builder->created(entity, sleeping_tag{});
    });
}

void island_worker::on_set_paused(const msg::set_paused &msg) {
    m_registry.ctx<edyn::settings>().paused = msg.paused;
    auto &isle_time = m_registry.get<island_timestamp>(m_island_entity);
    auto timestamp = performance_time();
    isle_time.value = timestamp;
}

void island_worker::on_step_simulation(const msg::step_simulation &) {
    if (!m_registry.has<sleeping_tag>(m_island_entity)) {
        m_state = state::begin_step;
    }
}

void island_worker::on_set_fixed_dt(const msg::set_fixed_dt &msg) {
    m_registry.ctx<edyn::settings>().fixed_dt = msg.dt;
}

void island_worker::on_set_solver_iterations(const msg::set_solver_iterations &msg) {
    m_registry.ctx<edyn::settings>().num_solver_iterations = msg.iterations;
    m_solver.iterations = msg.iterations;
}

void island_worker::on_set_settings(const msg::set_settings &msg) {
    m_registry.ctx<settings>() = msg.settings;
}

void island_worker::on_set_com(const msg::set_com &msg) {
    auto entity = m_entity_map.remloc(msg.entity);
    apply_center_of_mass(m_registry, entity, msg.com);
}

entity_graph::connected_components_t island_worker::split() {
    EDYN_ASSERT(m_splitting.load(std::memory_order_relaxed));

    // Process any pending messages before splitting to ensure the registry
    // is up to date. This message usually would be a merge with another
    // island.
    process_messages();

    auto &graph = m_registry.ctx<entity_graph>();
    auto connected_components = graph.connected_components();

    if (connected_components.size() <= 1) {
        m_splitting.store(false, std::memory_order_release);
        reschedule_now();
        return {};
    }

    // Sort connected components by size. The biggest component will stay
    // in this island worker.
    std::sort(connected_components.begin(), connected_components.end(),
        [] (auto &lhs, auto &rhs) {
            auto lsize = lhs.nodes.size() + lhs.edges.size();
            auto rsize = rhs.nodes.size() + rhs.edges.size();
            return lsize > rsize;
        });

    // Collect non-procedural entities that remain in this island. Since
    // they can be present in multiple islands, it must not be removed
    // from this island in the next step.
    auto procedural_view = m_registry.view<procedural_tag>();
    auto &resident_connected_component = connected_components.front();
    std::vector<entt::entity> remaining_non_procedural_entities;

    for (auto entity : resident_connected_component.nodes) {
        if (!procedural_view.contains(entity)) {
            remaining_non_procedural_entities.push_back(entity);
        }
    }

    // Remove entities in the smaller connected components from this worker.
    // Non-procedural entities can be present in more that one connected component.
    // Do not remove entities that are still present in the biggest connected
    // component.
    for (size_t i = 1; i < connected_components.size(); ++i) {
        auto &connected_component = connected_components[i];

        for (auto entity : connected_component.nodes) {
            if (!vector_contains(remaining_non_procedural_entities, entity) &&
                m_registry.valid(entity)) {
                m_registry.destroy(entity);
            }
        }

        m_registry.destroy(connected_component.edges.begin(), connected_component.edges.end());
    }

    // Refresh island tree view after nodes are removed and send it back to
    // the coordinator via the message queue.
    auto tview = m_bphase.view();
    m_registry.replace<tree_view>(m_island_entity, tview);
    m_delta_builder->updated(m_island_entity, tview);
    auto delta = m_delta_builder->finish();
    m_message_queue.send<island_delta>(std::move(delta));

    m_splitting.store(false, std::memory_order_release);
    reschedule_now();

    return connected_components;
}

bool island_worker::is_terminated() const {
    return m_terminated.load(std::memory_order_acquire);
}

bool island_worker::is_terminating() const {
    return m_terminating.load(std::memory_order_acquire);
}

void island_worker::terminate() {
    m_splitting.store(false, std::memory_order_release); // Cancel split.
    m_terminating.store(true, std::memory_order_release);
    reschedule();
}

void island_worker::do_terminate() {
    {
        auto lock = std::lock_guard(m_terminate_mutex);
        m_terminated.store(true, std::memory_order_release);
    }
    m_terminate_cv.notify_one();
}

void island_worker::join() {
    auto lock = std::unique_lock(m_terminate_mutex);
    m_terminate_cv.wait(lock, [&] { return is_terminated(); });
}

}<|MERGE_RESOLUTION|>--- conflicted
+++ resolved
@@ -275,13 +275,9 @@
     // them if they were just created in the last step of the island where it's
     // coming from.
     auto cp_view = m_registry.view<contact_point>();
-<<<<<<< HEAD
     auto contact_view = m_registry.view<contact_constraint>();
     auto patch_view = m_registry.view<contact_patch_constraint>();
-=======
-    auto cc_view = m_registry.view<contact_constraint>();
     auto mat_view = m_registry.view<material>();
->>>>>>> 79f9002c
     delta.created_for_each<contact_point>(index_source, [&] (entt::entity remote_entity, const contact_point &) {
         if (!m_entity_map.has_rem(remote_entity)) {
             return;
