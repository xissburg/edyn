#include "edyn/parallel/job_queue.hpp"
#include "edyn/config/config.h"

namespace edyn {

<<<<<<< HEAD
void job_queue::push(std::shared_ptr<job> j) {
=======
void job_queue::push(const job &j) {
>>>>>>> 94f60c86
    {
        std::lock_guard<std::mutex> lock(m_mutex);
        m_jobs.push(j);
    }
    m_cv.notify_one();
}

job job_queue::pop() {
    std::unique_lock<std::mutex> lock(m_mutex);
    m_cv.wait(lock, [&] () {
        return !m_jobs.empty();
    });

    auto j = m_jobs.front();
    m_jobs.pop();
    return j;
}

bool job_queue::try_pop(job &j) {
    std::lock_guard<std::mutex> lock(m_mutex);
    if (m_jobs.empty()) {
        return false;
    }

    j = m_jobs.front();
    m_jobs.pop();
    return true;
}

size_t job_queue::size() const {
    std::lock_guard<std::mutex> lock(m_mutex);
    return m_jobs.size();
}

}<|MERGE_RESOLUTION|>--- conflicted
+++ resolved
@@ -3,11 +3,7 @@
 
 namespace edyn {
 
-<<<<<<< HEAD
-void job_queue::push(std::shared_ptr<job> j) {
-=======
 void job_queue::push(const job &j) {
->>>>>>> 94f60c86
     {
         std::lock_guard<std::mutex> lock(m_mutex);
         m_jobs.push(j);
