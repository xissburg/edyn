--- conflicted
+++ resolved
@@ -50,11 +50,7 @@
 }
 
 TEST_F(job_dispatcher_test, parallel_for_small) {
-<<<<<<< HEAD
-    constexpr size_t num_samples = 113;
-=======
     constexpr size_t num_samples = 1139;
->>>>>>> 94f60c86
     std::vector<int> values(num_samples);
 
     edyn::parallel_for(dispatcher, size_t{0}, num_samples, size_t{1}, [&] (size_t i) {
@@ -68,8 +64,6 @@
     edyn::parallel_for(dispatcher, size_t{0}, num_samples, size_t{1}, [&] (size_t i) {
         ASSERT_EQ(values[i], 27 + 18);
     });
-<<<<<<< HEAD
-=======
 }
 
 TEST_F(job_dispatcher_test, nested_parallel_for) {
@@ -96,5 +90,4 @@
             ASSERT_EQ((*A)[i][j], 33 + 17);
         }
     }
->>>>>>> 94f60c86
 }